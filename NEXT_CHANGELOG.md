--- conflicted
+++ resolved
@@ -30,7 +30,7 @@
 
 This brings in Federation v2.3.0-beta.3 for testing and execution support for:
 - `@interfaceObject` (added to federation in [federation#2277](https://github.com/apollographql/federation/issues/2277)).
-- the bug fix from [federation#2294](https://github.com/apollographql/federation/pull/2294). 
+- the bug fix from [federation#2294](https://github.com/apollographql/federation/pull/2294).
 
 This will be updated to a final version before final release.
 
@@ -206,11 +206,7 @@
 
 ### `health-check` has been renamed to `health_check` ([Issue #2161](https://github.com/apollographql/router/issues/2161))
 
-<<<<<<< HEAD
-The health_check key in router.yaml has been renamed to snake case for consistency.
-=======
 The `health_check` option in the configuration has been renamed to use `snake_case` rather than `kebab-case` for consistency with the other properties in the configuration:
->>>>>>> 3ee3d4bd
 
 ```diff
 -health-check:
