--- conflicted
+++ resolved
@@ -39,12 +39,9 @@
 
 ## 🛠 Maintenance
 
-<<<<<<< HEAD
 - **A faster Query planner** ([PR #768](https://github.com/apollographql/router/pull/768))
 We reworked the way query plans are generated before being cached, which lead to a great performance improvement. Moreover, the router is able to make sure the schema is valid at startup and on schema update, before you query it.
 
-=======
->>>>>>> 39df1994
 - **Xtask improvements** ([PR #604](https://github.com/apollographql/router/pull/604))
 
   The command we run locally to make sure tests, lints and compliance-checks pass will now edit the license file and run cargo fmt so you can directly commit it before you open a Pull Request
