--- conflicted
+++ resolved
@@ -1,10 +1,6 @@
 [package]
 name = "apollo-router-scaffold"
-<<<<<<< HEAD
-version = "1.19.0-alpha.0"
-=======
 version = "1.18.1"
->>>>>>> 3fd3c949
 authors = ["Apollo Graph, Inc. <packages@apollographql.com>"]
 edition = "2021"
 license = "Elastic-2.0"
