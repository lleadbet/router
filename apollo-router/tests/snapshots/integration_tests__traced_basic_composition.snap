---
source: apollo-router/tests/integration_tests.rs
expression: get_spans()
---
{
  "name": "integration_tests::root",
  "record": {
    "entries": [],
    "metadata": {
      "name": "root",
      "target": "integration_tests",
      "level": "INFO",
      "module_path": "integration_tests",
      "fields": {
        "names": []
      }
    }
  },
  "children": {
    "apollo_router::plugins::telemetry::router": {
      "name": "apollo_router::plugins::telemetry::router",
      "record": {
        "entries": [
          [
            "http.method",
            "POST"
          ],
          [
            "http.route",
            "http://default/"
          ],
          [
            "http.flavor",
            "HTTP/1.1"
          ],
          [
            "trace_id",
            "[REDACTED]"
          ],
          [
            "otel.kind",
<<<<<<< HEAD
            "internal"
=======
            "INTERNAL"
          ],
          [
            "apollo_private.field_level_instrumentation_ratio",
            0.0
          ],
          [
            "apollo_private.graphql.variables",
            "{\"reviewsForAuthorAuthorId\":\"\",\"topProductsFirst\":\"\"}"
          ],
          [
            "apollo_private.http.request_headers",
            "{\"content-type\":[\"\"]}"
          ],
          [
            "apollo_private.operation_signature",
            "# -\n{topProducts{name reviews{author{id name}id product{name}}upc}}"
>>>>>>> 9313771b
          ]
        ],
        "metadata": {
          "name": "router",
          "target": "apollo_router::plugins::telemetry",
          "level": "INFO",
          "module_path": "apollo_router::plugins::telemetry",
          "fields": {
            "names": [
              "http.method",
              "http.route",
              "http.flavor",
              "trace_id",
              "otel.kind"
            ]
          }
        }
      },
      "children": {
        "apollo_router::plugins::telemetry::supergraph": {
          "name": "apollo_router::plugins::telemetry::supergraph",
          "record": {
            "entries": [
              [
                "graphql.document",
                "{ topProducts { upc name reviews {id product { name } author { id name } } } }"
              ],
              [
                "graphql.operation.name",
                ""
              ],
              [
<<<<<<< HEAD
                "client.name",
                ""
              ],
              [
                "client.version",
                ""
              ],
=======
                "otel.kind",
                "INTERNAL"
              ]
            ],
            "metadata": {
              "name": "query_planning",
              "target": "apollo_router::services::supergraph_service",
              "level": "INFO",
              "module_path": "apollo_router::services::supergraph_service",
              "fields": {
                "names": [
                  "graphql.document",
                  "graphql.operation.name",
                  "otel.kind"
                ]
              }
            }
          },
          "children": {
            "apollo_router::query_planner::bridge_query_planner::parse_query": {
              "name": "apollo_router::query_planner::bridge_query_planner::parse_query",
              "record": {
                "entries": [
                  [
                    "otel.kind",
                    "INTERNAL"
                  ]
                ],
                "metadata": {
                  "name": "parse_query",
                  "target": "apollo_router::query_planner::bridge_query_planner",
                  "level": "INFO",
                  "module_path": "apollo_router::query_planner::bridge_query_planner",
                  "fields": {
                    "names": [
                      "otel.kind"
                    ]
                  }
                }
              },
              "children": {}
            }
          }
        },
        "apollo_router::plugins::telemetry::execution": {
          "name": "apollo_router::plugins::telemetry::execution",
          "record": {
            "entries": [
>>>>>>> 9313771b
              [
                "otel.kind",
                "INTERNAL"
              ],
              [
                "apollo_private.field_level_instrumentation_ratio",
                0.0
              ],
              [
                "apollo_private.graphql.variables",
                "{\"reviewsForAuthorAuthorId\":\"\",\"topProductsFirst\":\"\"}"
              ],
              [
                "apollo_private.http.request_headers",
                "{\"content-type\":[\"\"]}"
              ],
              [
                "apollo_private.operation_signature",
                "# -\n{topProducts{name reviews{author{id name}id product{name}}upc}}"
              ]
            ],
            "metadata": {
              "name": "supergraph",
              "target": "apollo_router::plugins::telemetry",
              "level": "INFO",
              "module_path": "apollo_router::plugins::telemetry",
              "fields": {
                "names": [
                  "graphql.document",
                  "graphql.operation.name",
                  "client.name",
                  "client.version",
                  "otel.kind",
                  "apollo_private.field_level_instrumentation_ratio",
                  "apollo_private.operation_signature",
                  "apollo_private.graphql.variables",
                  "apollo_private.http.request_headers"
                ]
              }
            }
          },
          "children": {
            "apollo_router::services::supergraph_service::query_planning": {
              "name": "apollo_router::services::supergraph_service::query_planning",
              "record": {
                "entries": [
                  [
                    "graphql.document",
                    "{ topProducts { upc name reviews {id product { name } author { id name } } } }"
                  ],
                  [
                    "graphql.operation.name",
                    ""
                  ],
                  [
                    "otel.kind",
                    "INTERNAL"
                  ]
                ],
                "metadata": {
                  "name": "query_planning",
                  "target": "apollo_router::services::supergraph_service",
                  "level": "INFO",
                  "module_path": "apollo_router::services::supergraph_service",
                  "fields": {
                    "names": [
                      "graphql.document",
                      "graphql.operation.name",
                      "otel.kind"
                    ]
                  }
                }
              },
              "children": {
                "apollo_router::query_planner::bridge_query_planner::parse_query": {
                  "name": "apollo_router::query_planner::bridge_query_planner::parse_query",
                  "record": {
                    "entries": [
                      [
                        "otel.kind",
<<<<<<< HEAD
                        "internal"
=======
                        "INTERNAL"
                      ],
                      [
                        "apollo.subgraph.name",
                        "products"
                      ],
                      [
                        "apollo_private.sent_time_offset",
                        0
>>>>>>> 9313771b
                      ]
                    ],
                    "metadata": {
                      "name": "parse_query",
                      "target": "apollo_router::query_planner::bridge_query_planner",
                      "level": "INFO",
                      "module_path": "apollo_router::query_planner::bridge_query_planner",
                      "fields": {
                        "names": [
                          "otel.kind"
                        ]
                      }
                    }
                  },
<<<<<<< HEAD
                  "children": {}
                }
              }
            },
            "apollo_router::plugins::telemetry::execution": {
              "name": "apollo_router::plugins::telemetry::execution",
              "record": {
                "entries": [
                  [
                    "otel.kind",
                    "internal"
                  ],
                  [
                    "message",
                    "dropping telemetry..."
                  ]
                ],
                "metadata": {
                  "name": "execution",
                  "target": "apollo_router::plugins::telemetry",
                  "level": "INFO",
                  "module_path": "apollo_router::plugins::telemetry",
                  "fields": {
                    "names": [
                      "otel.kind"
                    ]
=======
                  "children": {
                    "apollo_router::query_planner::fetch::make_variables": {
                      "name": "apollo_router::query_planner::fetch::make_variables",
                      "record": {
                        "entries": [],
                        "metadata": {
                          "name": "make_variables",
                          "target": "apollo_router::query_planner::fetch",
                          "level": "DEBUG",
                          "module_path": "apollo_router::query_planner::fetch",
                          "fields": {
                            "names": []
                          }
                        }
                      },
                      "children": {}
                    },
                    "apollo_router::plugins::telemetry::subgraph": {
                      "name": "apollo_router::plugins::telemetry::subgraph",
                      "record": {
                        "entries": [
                          [
                            "apollo.subgraph.name",
                            "products"
                          ],
                          [
                            "graphql.document",
                            "{topProducts{__typename upc name}}"
                          ],
                          [
                            "graphql.operation.name",
                            ""
                          ],
                          [
                            "otel.kind",
                            "INTERNAL"
                          ]
                        ],
                        "metadata": {
                          "name": "subgraph",
                          "target": "apollo_router::plugins::telemetry",
                          "level": "INFO",
                          "module_path": "apollo_router::plugins::telemetry",
                          "fields": {
                            "names": [
                              "apollo.subgraph.name",
                              "graphql.document",
                              "graphql.operation.name",
                              "otel.kind",
                              "apollo_private.ftv1"
                            ]
                          }
                        }
                      },
                      "children": {
                        "apollo_router::services::subgraph_service::body_compression": {
                          "name": "apollo_router::services::subgraph_service::body_compression",
                          "record": {
                            "entries": [],
                            "metadata": {
                              "name": "body_compression",
                              "target": "apollo_router::services::subgraph_service",
                              "level": "DEBUG",
                              "module_path": "apollo_router::services::subgraph_service",
                              "fields": {
                                "names": []
                              }
                            }
                          },
                          "children": {}
                        },
                        "apollo_router::services::subgraph_service::subgraph_request": {
                          "name": "apollo_router::services::subgraph_service::subgraph_request",
                          "record": {
                            "entries": [
                              [
                                "otel.kind",
                                "CLIENT"
                              ],
                              [
                                "net.peer.name",
                                "products.demo.starstuff.dev"
                              ],
                              [
                                "net.peer.port",
                                "443"
                              ],
                              [
                                "http.route",
                                "/"
                              ],
                              [
                                "net.transport",
                                "ip_tcp"
                              ],
                              [
                                "apollo.subgraph.name",
                                "products"
                              ]
                            ],
                            "metadata": {
                              "name": "subgraph_request",
                              "target": "apollo_router::services::subgraph_service",
                              "level": "INFO",
                              "module_path": "apollo_router::services::subgraph_service",
                              "fields": {
                                "names": [
                                  "otel.kind",
                                  "net.peer.name",
                                  "net.peer.port",
                                  "http.route",
                                  "net.transport",
                                  "apollo.subgraph.name"
                                ]
                              }
                            }
                          },
                          "children": {}
                        },
                        "apollo_router::services::subgraph_service::aggregate_response_data": {
                          "name": "apollo_router::services::subgraph_service::aggregate_response_data",
                          "record": {
                            "entries": [],
                            "metadata": {
                              "name": "aggregate_response_data",
                              "target": "apollo_router::services::subgraph_service",
                              "level": "DEBUG",
                              "module_path": "apollo_router::services::subgraph_service",
                              "fields": {
                                "names": []
                              }
                            }
                          },
                          "children": {}
                        },
                        "apollo_router::services::subgraph_service::parse_subgraph_response": {
                          "name": "apollo_router::services::subgraph_service::parse_subgraph_response",
                          "record": {
                            "entries": [],
                            "metadata": {
                              "name": "parse_subgraph_response",
                              "target": "apollo_router::services::subgraph_service",
                              "level": "DEBUG",
                              "module_path": "apollo_router::services::subgraph_service",
                              "fields": {
                                "names": []
                              }
                            }
                          },
                          "children": {}
                        }
                      }
                    },
                    "apollo_router::query_planner::fetch::response_insert": {
                      "name": "apollo_router::query_planner::fetch::response_insert",
                      "record": {
                        "entries": [],
                        "metadata": {
                          "name": "response_insert",
                          "target": "apollo_router::query_planner::fetch",
                          "level": "DEBUG",
                          "module_path": "apollo_router::query_planner::fetch",
                          "fields": {
                            "names": []
                          }
                        }
                      },
                      "children": {}
                    }
>>>>>>> 9313771b
                  }
                }
              },
              "children": {
                "apollo_router::query_planner::execution::sequence": {
                  "name": "apollo_router::query_planner::execution::sequence",
                  "record": {
                    "entries": [
                      [
                        "otel.kind",
                        "INTERNAL"
                      ]
                    ],
                    "metadata": {
                      "name": "sequence",
                      "target": "apollo_router::query_planner::execution",
                      "level": "INFO",
                      "module_path": "apollo_router::query_planner::execution",
                      "fields": {
                        "names": [
                          "otel.kind"
                        ]
                      }
                    }
                  },
                  "children": {
                    "apollo_router::query_planner::execution::fetch": {
                      "name": "apollo_router::query_planner::execution::fetch",
                      "record": {
                        "entries": [
                          [
                            "otel.kind",
                            "INTERNAL"
                          ],
                          [
                            "apollo.subgraph.name",
                            "products"
                          ],
                          [
                            "apollo_private.sent_time_offset",
                            0
                          ]
                        ],
                        "metadata": {
                          "name": "fetch",
                          "target": "apollo_router::query_planner::execution",
                          "level": "INFO",
                          "module_path": "apollo_router::query_planner::execution",
                          "fields": {
                            "names": [
                              "otel.kind",
                              "apollo.subgraph.name",
                              "apollo_private.sent_time_offset"
                            ]
                          }
                        }
                      },
                      "children": {
                        "apollo_router::query_planner::fetch::make_variables": {
                          "name": "apollo_router::query_planner::fetch::make_variables",
                          "record": {
                            "entries": [],
                            "metadata": {
                              "name": "make_variables",
                              "target": "apollo_router::query_planner::fetch",
                              "level": "DEBUG",
                              "module_path": "apollo_router::query_planner::fetch",
                              "fields": {
                                "names": []
                              }
                            }
                          },
                          "children": {}
                        },
                        "apollo_router::plugins::telemetry::subgraph": {
                          "name": "apollo_router::plugins::telemetry::subgraph",
                          "record": {
                            "entries": [
                              [
                                "apollo.subgraph.name",
                                "products"
                              ],
                              [
                                "graphql.document",
                                "{topProducts{__typename upc name}}"
                              ],
                              [
                                "graphql.operation.name",
                                ""
                              ],
                              [
                                "otel.kind",
                                "INTERNAL"
                              ]
                            ],
                            "metadata": {
                              "name": "subgraph",
                              "target": "apollo_router::plugins::telemetry",
                              "level": "INFO",
                              "module_path": "apollo_router::plugins::telemetry",
                              "fields": {
                                "names": [
                                  "apollo.subgraph.name",
                                  "graphql.document",
                                  "graphql.operation.name",
                                  "otel.kind",
                                  "apollo_private.ftv1"
                                ]
                              }
                            }
                          },
                          "children": {
                            "apollo_router::services::subgraph_service::body_compression": {
                              "name": "apollo_router::services::subgraph_service::body_compression",
                              "record": {
                                "entries": [],
                                "metadata": {
                                  "name": "body_compression",
                                  "target": "apollo_router::services::subgraph_service",
                                  "level": "DEBUG",
                                  "module_path": "apollo_router::services::subgraph_service",
                                  "fields": {
                                    "names": []
                                  }
                                }
                              },
                              "children": {}
                            },
                            "apollo_router::services::subgraph_service::subgraph_request": {
                              "name": "apollo_router::services::subgraph_service::subgraph_request",
                              "record": {
                                "entries": [
                                  [
                                    "otel.kind",
                                    "CLIENT"
                                  ],
                                  [
                                    "net.peer.name",
                                    "products.demo.starstuff.dev"
                                  ],
                                  [
                                    "net.peer.port",
                                    "443"
                                  ],
                                  [
                                    "http.route",
                                    "/"
                                  ],
                                  [
                                    "net.transport",
                                    "ip_tcp"
                                  ],
                                  [
                                    "apollo.subgraph.name",
                                    "products"
                                  ]
                                ],
                                "metadata": {
                                  "name": "subgraph_request",
                                  "target": "apollo_router::services::subgraph_service",
                                  "level": "INFO",
                                  "module_path": "apollo_router::services::subgraph_service",
                                  "fields": {
                                    "names": [
                                      "otel.kind",
                                      "net.peer.name",
                                      "net.peer.port",
                                      "http.route",
                                      "net.transport",
                                      "apollo.subgraph.name"
                                    ]
                                  }
                                }
                              },
                              "children": {}
                            },
                            "apollo_router::services::subgraph_service::aggregate_response_data": {
                              "name": "apollo_router::services::subgraph_service::aggregate_response_data",
                              "record": {
                                "entries": [],
                                "metadata": {
                                  "name": "aggregate_response_data",
                                  "target": "apollo_router::services::subgraph_service",
                                  "level": "DEBUG",
                                  "module_path": "apollo_router::services::subgraph_service",
                                  "fields": {
                                    "names": []
                                  }
                                }
                              },
                              "children": {}
                            },
                            "apollo_router::services::subgraph_service::parse_subgraph_response": {
                              "name": "apollo_router::services::subgraph_service::parse_subgraph_response",
                              "record": {
                                "entries": [],
                                "metadata": {
                                  "name": "parse_subgraph_response",
                                  "target": "apollo_router::services::subgraph_service",
                                  "level": "DEBUG",
                                  "module_path": "apollo_router::services::subgraph_service",
                                  "fields": {
                                    "names": []
                                  }
                                }
                              },
                              "children": {}
                            }
                          }
                        },
                        "apollo_router::query_planner::fetch::response_insert": {
                          "name": "apollo_router::query_planner::fetch::response_insert",
                          "record": {
                            "entries": [],
                            "metadata": {
                              "name": "response_insert",
                              "target": "apollo_router::query_planner::fetch",
                              "level": "DEBUG",
                              "module_path": "apollo_router::query_planner::fetch",
                              "fields": {
                                "names": []
                              }
                            }
                          },
                          "children": {}
                        }
                      }
<<<<<<< HEAD
                    },
=======
                    }
                  }
                },
                "apollo_router::query_planner::execution::parallel": {
                  "name": "apollo_router::query_planner::execution::parallel",
                  "record": {
                    "entries": [
                      [
                        "otel.kind",
                        "INTERNAL"
                      ]
                    ],
                    "metadata": {
                      "name": "parallel",
                      "target": "apollo_router::query_planner::execution",
                      "level": "INFO",
                      "module_path": "apollo_router::query_planner::execution",
                      "fields": {
                        "names": [
                          "otel.kind"
                        ]
                      }
                    }
                  },
                  "children": {
>>>>>>> 9313771b
                    "apollo_router::query_planner::execution::flatten": {
                      "name": "apollo_router::query_planner::execution::flatten",
                      "record": {
                        "entries": [
                          [
                            "graphql.path",
                            "/topProducts/@"
                          ],
                          [
                            "otel.kind",
                            "INTERNAL"
                          ]
                        ],
                        "metadata": {
                          "name": "flatten",
                          "target": "apollo_router::query_planner::execution",
                          "level": "INFO",
                          "module_path": "apollo_router::query_planner::execution",
                          "fields": {
                            "names": [
                              "graphql.path",
                              "otel.kind"
                            ]
                          }
                        }
                      },
                      "children": {
                        "apollo_router::query_planner::execution::fetch": {
                          "name": "apollo_router::query_planner::execution::fetch",
                          "record": {
                            "entries": [
                              [
                                "otel.kind",
                                "INTERNAL"
                              ],
                              [
                                "apollo.subgraph.name",
                                "reviews"
                              ],
                              [
                                "apollo_private.sent_time_offset",
                                0
                              ]
                            ],
                            "metadata": {
                              "name": "fetch",
                              "target": "apollo_router::query_planner::execution",
                              "level": "INFO",
                              "module_path": "apollo_router::query_planner::execution",
                              "fields": {
                                "names": [
                                  "otel.kind",
                                  "apollo.subgraph.name",
                                  "apollo_private.sent_time_offset"
                                ]
                              }
                            }
                          },
                          "children": {
                            "apollo_router::query_planner::fetch::make_variables": {
                              "name": "apollo_router::query_planner::fetch::make_variables",
                              "record": {
                                "entries": [],
                                "metadata": {
                                  "name": "make_variables",
                                  "target": "apollo_router::query_planner::fetch",
                                  "level": "DEBUG",
                                  "module_path": "apollo_router::query_planner::fetch",
                                  "fields": {
                                    "names": []
                                  }
                                }
                              },
                              "children": {}
                            },
                            "apollo_router::plugins::telemetry::subgraph": {
                              "name": "apollo_router::plugins::telemetry::subgraph",
                              "record": {
                                "entries": [
                                  [
                                    "apollo.subgraph.name",
                                    "reviews"
                                  ],
                                  [
                                    "graphql.document",
                                    "query($representations:[_Any!]!){_entities(representations:$representations){...on Product{reviews{id product{__typename upc}author{__typename id}}}}}"
                                  ],
                                  [
                                    "graphql.operation.name",
                                    ""
                                  ],
                                  [
                                    "otel.kind",
                                    "INTERNAL"
                                  ]
                                ],
                                "metadata": {
                                  "name": "subgraph",
                                  "target": "apollo_router::plugins::telemetry",
                                  "level": "INFO",
                                  "module_path": "apollo_router::plugins::telemetry",
                                  "fields": {
                                    "names": [
                                      "apollo.subgraph.name",
                                      "graphql.document",
                                      "graphql.operation.name",
                                      "otel.kind",
                                      "apollo_private.ftv1"
                                    ]
                                  }
                                }
                              },
                              "children": {
                                "apollo_router::services::subgraph_service::body_compression": {
                                  "name": "apollo_router::services::subgraph_service::body_compression",
                                  "record": {
                                    "entries": [],
                                    "metadata": {
                                      "name": "body_compression",
                                      "target": "apollo_router::services::subgraph_service",
                                      "level": "DEBUG",
                                      "module_path": "apollo_router::services::subgraph_service",
                                      "fields": {
                                        "names": []
                                      }
                                    }
                                  },
                                  "children": {}
                                },
                                "apollo_router::services::subgraph_service::subgraph_request": {
                                  "name": "apollo_router::services::subgraph_service::subgraph_request",
                                  "record": {
                                    "entries": [
                                      [
                                        "otel.kind",
                                        "CLIENT"
                                      ],
                                      [
                                        "net.peer.name",
                                        "reviews.demo.starstuff.dev"
                                      ],
                                      [
                                        "net.peer.port",
                                        "443"
                                      ],
                                      [
                                        "http.route",
                                        "/"
                                      ],
                                      [
                                        "net.transport",
                                        "ip_tcp"
                                      ],
                                      [
                                        "apollo.subgraph.name",
                                        "reviews"
                                      ]
                                    ],
                                    "metadata": {
                                      "name": "subgraph_request",
                                      "target": "apollo_router::services::subgraph_service",
                                      "level": "INFO",
                                      "module_path": "apollo_router::services::subgraph_service",
                                      "fields": {
                                        "names": [
                                          "otel.kind",
                                          "net.peer.name",
                                          "net.peer.port",
                                          "http.route",
                                          "net.transport",
                                          "apollo.subgraph.name"
                                        ]
                                      }
                                    }
                                  },
                                  "children": {}
                                },
                                "apollo_router::services::subgraph_service::aggregate_response_data": {
                                  "name": "apollo_router::services::subgraph_service::aggregate_response_data",
                                  "record": {
                                    "entries": [],
                                    "metadata": {
                                      "name": "aggregate_response_data",
                                      "target": "apollo_router::services::subgraph_service",
                                      "level": "DEBUG",
                                      "module_path": "apollo_router::services::subgraph_service",
                                      "fields": {
                                        "names": []
                                      }
                                    }
                                  },
                                  "children": {}
                                },
                                "apollo_router::services::subgraph_service::parse_subgraph_response": {
                                  "name": "apollo_router::services::subgraph_service::parse_subgraph_response",
                                  "record": {
                                    "entries": [],
                                    "metadata": {
                                      "name": "parse_subgraph_response",
                                      "target": "apollo_router::services::subgraph_service",
                                      "level": "DEBUG",
                                      "module_path": "apollo_router::services::subgraph_service",
                                      "fields": {
                                        "names": []
                                      }
                                    }
                                  },
                                  "children": {}
                                }
                              }
                            },
                            "apollo_router::query_planner::fetch::response_insert": {
                              "name": "apollo_router::query_planner::fetch::response_insert",
                              "record": {
                                "entries": [],
                                "metadata": {
                                  "name": "response_insert",
                                  "target": "apollo_router::query_planner::fetch",
                                  "level": "DEBUG",
                                  "module_path": "apollo_router::query_planner::fetch",
                                  "fields": {
                                    "names": []
                                  }
                                }
                              },
                              "children": {}
                            }
                          }
                        }
                      }
                    },
                    "apollo_router::query_planner::execution::parallel": {
                      "name": "apollo_router::query_planner::execution::parallel",
                      "record": {
                        "entries": [
                          [
                            "otel.kind",
                            "INTERNAL"
                          ]
                        ],
                        "metadata": {
                          "name": "parallel",
                          "target": "apollo_router::query_planner::execution",
                          "level": "INFO",
                          "module_path": "apollo_router::query_planner::execution",
                          "fields": {
                            "names": [
                              "otel.kind"
                            ]
                          }
                        }
                      },
                      "children": {
                        "apollo_router::query_planner::execution::flatten": {
                          "name": "apollo_router::query_planner::execution::flatten",
                          "record": {
                            "entries": [
                              [
<<<<<<< HEAD
                                "graphql.path",
                                "/topProducts/@/reviews/@/product"
=======
                                "otel.kind",
                                "INTERNAL"
                              ],
                              [
                                "apollo.subgraph.name",
                                "accounts"
>>>>>>> 9313771b
                              ],
                              [
                                "otel.kind",
                                "internal"
                              ]
                            ],
                            "metadata": {
                              "name": "flatten",
                              "target": "apollo_router::query_planner::execution",
                              "level": "INFO",
                              "module_path": "apollo_router::query_planner::execution",
                              "fields": {
                                "names": [
                                  "graphql.path",
                                  "otel.kind"
                                ]
                              }
                            }
                          },
                          "children": {
                            "apollo_router::query_planner::execution::fetch": {
                              "name": "apollo_router::query_planner::execution::fetch",
                              "record": {
                                "entries": [
                                  [
                                    "otel.kind",
                                    "internal"
                                  ],
                                  [
                                    "apollo.subgraph.name",
                                    "products"
                                  ],
                                  [
<<<<<<< HEAD
                                    "apollo_private.sent_time_offset",
                                    0
=======
                                    "otel.kind",
                                    "INTERNAL"
>>>>>>> 9313771b
                                  ]
                                ],
                                "metadata": {
                                  "name": "fetch",
                                  "target": "apollo_router::query_planner::execution",
                                  "level": "INFO",
                                  "module_path": "apollo_router::query_planner::execution",
                                  "fields": {
                                    "names": [
                                      "otel.kind",
                                      "apollo.subgraph.name",
                                      "apollo_private.sent_time_offset"
                                    ]
                                  }
                                }
                              },
                              "children": {
                                "apollo_router::query_planner::fetch::make_variables": {
                                  "name": "apollo_router::query_planner::fetch::make_variables",
                                  "record": {
                                    "entries": [],
                                    "metadata": {
                                      "name": "make_variables",
                                      "target": "apollo_router::query_planner::fetch",
                                      "level": "DEBUG",
                                      "module_path": "apollo_router::query_planner::fetch",
                                      "fields": {
                                        "names": []
                                      }
                                    }
                                  },
                                  "children": {}
                                },
                                "apollo_router::plugins::telemetry::subgraph": {
                                  "name": "apollo_router::plugins::telemetry::subgraph",
                                  "record": {
                                    "entries": [
                                      [
<<<<<<< HEAD
                                        "apollo.subgraph.name",
                                        "products"
=======
                                        "otel.kind",
                                        "CLIENT"
                                      ],
                                      [
                                        "net.peer.name",
                                        "accounts.demo.starstuff.dev"
                                      ],
                                      [
                                        "net.peer.port",
                                        "443"
>>>>>>> 9313771b
                                      ],
                                      [
                                        "graphql.document",
                                        "query($representations:[_Any!]!){_entities(representations:$representations){...on Product{name}}}"
                                      ],
                                      [
                                        "graphql.operation.name",
                                        ""
                                      ],
                                      [
                                        "otel.kind",
                                        "internal"
                                      ]
                                    ],
                                    "metadata": {
                                      "name": "subgraph",
                                      "target": "apollo_router::plugins::telemetry",
                                      "level": "INFO",
                                      "module_path": "apollo_router::plugins::telemetry",
                                      "fields": {
                                        "names": [
                                          "apollo.subgraph.name",
                                          "graphql.document",
                                          "graphql.operation.name",
                                          "otel.kind",
                                          "apollo_private.ftv1"
                                        ]
                                      }
                                    }
                                  },
                                  "children": {
                                    "apollo_router::services::subgraph_service::body_compression": {
                                      "name": "apollo_router::services::subgraph_service::body_compression",
                                      "record": {
                                        "entries": [],
                                        "metadata": {
                                          "name": "body_compression",
                                          "target": "apollo_router::services::subgraph_service",
                                          "level": "DEBUG",
                                          "module_path": "apollo_router::services::subgraph_service",
                                          "fields": {
                                            "names": []
                                          }
                                        }
                                      },
                                      "children": {}
                                    },
                                    "apollo_router::services::subgraph_service::subgraph_request": {
                                      "name": "apollo_router::services::subgraph_service::subgraph_request",
                                      "record": {
                                        "entries": [
                                          [
                                            "otel.kind",
                                            "client"
                                          ],
                                          [
                                            "net.peer.name",
                                            "products.demo.starstuff.dev"
                                          ],
                                          [
                                            "net.peer.port",
                                            "443"
                                          ],
                                          [
                                            "http.route",
                                            "/"
                                          ],
                                          [
                                            "net.transport",
                                            "ip_tcp"
                                          ],
                                          [
                                            "apollo.subgraph.name",
                                            "products"
                                          ]
                                        ],
                                        "metadata": {
                                          "name": "subgraph_request",
                                          "target": "apollo_router::services::subgraph_service",
                                          "level": "INFO",
                                          "module_path": "apollo_router::services::subgraph_service",
                                          "fields": {
                                            "names": [
                                              "otel.kind",
                                              "net.peer.name",
                                              "net.peer.port",
                                              "http.route",
                                              "net.transport",
                                              "apollo.subgraph.name"
                                            ]
                                          }
                                        }
                                      },
                                      "children": {}
                                    },
                                    "apollo_router::services::subgraph_service::aggregate_response_data": {
                                      "name": "apollo_router::services::subgraph_service::aggregate_response_data",
                                      "record": {
                                        "entries": [],
                                        "metadata": {
                                          "name": "aggregate_response_data",
                                          "target": "apollo_router::services::subgraph_service",
                                          "level": "DEBUG",
                                          "module_path": "apollo_router::services::subgraph_service",
                                          "fields": {
                                            "names": []
                                          }
                                        }
                                      },
                                      "children": {}
                                    },
                                    "apollo_router::services::subgraph_service::parse_subgraph_response": {
                                      "name": "apollo_router::services::subgraph_service::parse_subgraph_response",
                                      "record": {
                                        "entries": [],
                                        "metadata": {
                                          "name": "parse_subgraph_response",
                                          "target": "apollo_router::services::subgraph_service",
                                          "level": "DEBUG",
                                          "module_path": "apollo_router::services::subgraph_service",
                                          "fields": {
                                            "names": []
                                          }
                                        }
                                      },
                                      "children": {}
                                    }
                                  }
                                },
                                "apollo_router::query_planner::fetch::response_insert": {
                                  "name": "apollo_router::query_planner::fetch::response_insert",
                                  "record": {
                                    "entries": [],
                                    "metadata": {
                                      "name": "response_insert",
                                      "target": "apollo_router::query_planner::fetch",
                                      "level": "DEBUG",
                                      "module_path": "apollo_router::query_planner::fetch",
                                      "fields": {
                                        "names": []
                                      }
                                    }
                                  },
                                  "children": {}
                                }
                              }
                            }
                          }
                        },
                        "apollo_router::query_planner::execution::flatten": {
                          "name": "apollo_router::query_planner::execution::flatten",
                          "record": {
                            "entries": [
                              [
                                "graphql.path",
                                "/topProducts/@/reviews/@/author"
                              ],
                              [
                                "otel.kind",
                                "internal"
                              ]
                            ],
                            "metadata": {
                              "name": "flatten",
                              "target": "apollo_router::query_planner::execution",
                              "level": "INFO",
                              "module_path": "apollo_router::query_planner::execution",
                              "fields": {
                                "names": [
                                  "graphql.path",
                                  "otel.kind"
                                ]
                              }
                            }
                          },
                          "children": {
                            "apollo_router::query_planner::execution::fetch": {
                              "name": "apollo_router::query_planner::execution::fetch",
                              "record": {
                                "entries": [
                                  [
                                    "otel.kind",
                                    "internal"
                                  ],
                                  [
                                    "apollo.subgraph.name",
                                    "accounts"
                                  ],
                                  [
                                    "apollo_private.sent_time_offset",
                                    0
                                  ]
                                ],
                                "metadata": {
                                  "name": "fetch",
                                  "target": "apollo_router::query_planner::execution",
                                  "level": "INFO",
                                  "module_path": "apollo_router::query_planner::execution",
                                  "fields": {
                                    "names": [
                                      "otel.kind",
                                      "apollo.subgraph.name",
                                      "apollo_private.sent_time_offset"
                                    ]
                                  }
                                }
                              },
                              "children": {
                                "apollo_router::query_planner::fetch::make_variables": {
                                  "name": "apollo_router::query_planner::fetch::make_variables",
                                  "record": {
                                    "entries": [],
                                    "metadata": {
                                      "name": "make_variables",
                                      "target": "apollo_router::query_planner::fetch",
                                      "level": "DEBUG",
                                      "module_path": "apollo_router::query_planner::fetch",
                                      "fields": {
                                        "names": []
                                      }
                                    }
                                  },
                                  "children": {}
                                },
                                "apollo_router::plugins::telemetry::subgraph": {
                                  "name": "apollo_router::plugins::telemetry::subgraph",
                                  "record": {
                                    "entries": [
                                      [
                                        "apollo.subgraph.name",
                                        "accounts"
                                      ],
                                      [
                                        "graphql.document",
                                        "query($representations:[_Any!]!){_entities(representations:$representations){...on User{name}}}"
                                      ],
                                      [
                                        "graphql.operation.name",
                                        ""
                                      ],
                                      [
                                        "otel.kind",
                                        "internal"
                                      ]
                                    ],
                                    "metadata": {
                                      "name": "subgraph",
                                      "target": "apollo_router::plugins::telemetry",
                                      "level": "INFO",
                                      "module_path": "apollo_router::plugins::telemetry",
                                      "fields": {
                                        "names": [
                                          "apollo.subgraph.name",
                                          "graphql.document",
                                          "graphql.operation.name",
                                          "otel.kind",
                                          "apollo_private.ftv1"
                                        ]
                                      }
                                    }
                                  },
                                  "children": {
                                    "apollo_router::services::subgraph_service::body_compression": {
                                      "name": "apollo_router::services::subgraph_service::body_compression",
                                      "record": {
                                        "entries": [],
                                        "metadata": {
                                          "name": "body_compression",
                                          "target": "apollo_router::services::subgraph_service",
                                          "level": "DEBUG",
                                          "module_path": "apollo_router::services::subgraph_service",
                                          "fields": {
                                            "names": []
                                          }
                                        }
                                      },
                                      "children": {}
                                    },
                                    "apollo_router::services::subgraph_service::subgraph_request": {
                                      "name": "apollo_router::services::subgraph_service::subgraph_request",
                                      "record": {
                                        "entries": [
                                          [
                                            "otel.kind",
                                            "client"
                                          ],
                                          [
                                            "net.peer.name",
                                            "accounts.demo.starstuff.dev"
                                          ],
                                          [
                                            "net.peer.port",
                                            "443"
                                          ],
                                          [
                                            "http.route",
                                            "/"
                                          ],
                                          [
                                            "net.transport",
                                            "ip_tcp"
                                          ],
                                          [
                                            "apollo.subgraph.name",
                                            "accounts"
                                          ]
                                        ],
                                        "metadata": {
                                          "name": "subgraph_request",
                                          "target": "apollo_router::services::subgraph_service",
                                          "level": "INFO",
                                          "module_path": "apollo_router::services::subgraph_service",
                                          "fields": {
                                            "names": [
                                              "otel.kind",
                                              "net.peer.name",
                                              "net.peer.port",
                                              "http.route",
                                              "net.transport",
                                              "apollo.subgraph.name"
                                            ]
                                          }
                                        }
                                      },
                                      "children": {}
                                    },
                                    "apollo_router::services::subgraph_service::aggregate_response_data": {
                                      "name": "apollo_router::services::subgraph_service::aggregate_response_data",
                                      "record": {
                                        "entries": [],
                                        "metadata": {
                                          "name": "aggregate_response_data",
                                          "target": "apollo_router::services::subgraph_service",
                                          "level": "DEBUG",
                                          "module_path": "apollo_router::services::subgraph_service",
                                          "fields": {
                                            "names": []
                                          }
                                        }
                                      },
                                      "children": {}
                                    },
                                    "apollo_router::services::subgraph_service::parse_subgraph_response": {
                                      "name": "apollo_router::services::subgraph_service::parse_subgraph_response",
                                      "record": {
                                        "entries": [],
                                        "metadata": {
                                          "name": "parse_subgraph_response",
                                          "target": "apollo_router::services::subgraph_service",
                                          "level": "DEBUG",
                                          "module_path": "apollo_router::services::subgraph_service",
                                          "fields": {
                                            "names": []
                                          }
                                        }
                                      },
                                      "children": {}
                                    }
                                  }
                                },
                                "apollo_router::query_planner::fetch::response_insert": {
                                  "name": "apollo_router::query_planner::fetch::response_insert",
                                  "record": {
                                    "entries": [],
                                    "metadata": {
                                      "name": "response_insert",
                                      "target": "apollo_router::query_planner::fetch",
                                      "level": "DEBUG",
                                      "module_path": "apollo_router::query_planner::fetch",
                                      "fields": {
                                        "names": []
                                      }
                                    }
                                  },
                                  "children": {}
                                }
                              }
                            }
                          }
                        }
                      }
                    }
                  }
                }
              }
            },
            "apollo_router::services::execution_service::format_response": {
              "name": "apollo_router::services::execution_service::format_response",
              "record": {
                "entries": [],
                "metadata": {
                  "name": "format_response",
                  "target": "apollo_router::services::execution_service",
                  "level": "DEBUG",
                  "module_path": "apollo_router::services::execution_service",
                  "fields": {
                    "names": []
                  }
                }
              },
              "children": {}
            }
          }
        }
      }
    }
  }
}<|MERGE_RESOLUTION|>--- conflicted
+++ resolved
@@ -39,27 +39,7 @@
           ],
           [
             "otel.kind",
-<<<<<<< HEAD
-            "internal"
-=======
             "INTERNAL"
-          ],
-          [
-            "apollo_private.field_level_instrumentation_ratio",
-            0.0
-          ],
-          [
-            "apollo_private.graphql.variables",
-            "{\"reviewsForAuthorAuthorId\":\"\",\"topProductsFirst\":\"\"}"
-          ],
-          [
-            "apollo_private.http.request_headers",
-            "{\"content-type\":[\"\"]}"
-          ],
-          [
-            "apollo_private.operation_signature",
-            "# -\n{topProducts{name reviews{author{id name}id product{name}}upc}}"
->>>>>>> 9313771b
           ]
         ],
         "metadata": {
@@ -92,7 +72,6 @@
                 ""
               ],
               [
-<<<<<<< HEAD
                 "client.name",
                 ""
               ],
@@ -100,56 +79,6 @@
                 "client.version",
                 ""
               ],
-=======
-                "otel.kind",
-                "INTERNAL"
-              ]
-            ],
-            "metadata": {
-              "name": "query_planning",
-              "target": "apollo_router::services::supergraph_service",
-              "level": "INFO",
-              "module_path": "apollo_router::services::supergraph_service",
-              "fields": {
-                "names": [
-                  "graphql.document",
-                  "graphql.operation.name",
-                  "otel.kind"
-                ]
-              }
-            }
-          },
-          "children": {
-            "apollo_router::query_planner::bridge_query_planner::parse_query": {
-              "name": "apollo_router::query_planner::bridge_query_planner::parse_query",
-              "record": {
-                "entries": [
-                  [
-                    "otel.kind",
-                    "INTERNAL"
-                  ]
-                ],
-                "metadata": {
-                  "name": "parse_query",
-                  "target": "apollo_router::query_planner::bridge_query_planner",
-                  "level": "INFO",
-                  "module_path": "apollo_router::query_planner::bridge_query_planner",
-                  "fields": {
-                    "names": [
-                      "otel.kind"
-                    ]
-                  }
-                }
-              },
-              "children": {}
-            }
-          }
-        },
-        "apollo_router::plugins::telemetry::execution": {
-          "name": "apollo_router::plugins::telemetry::execution",
-          "record": {
-            "entries": [
->>>>>>> 9313771b
               [
                 "otel.kind",
                 "INTERNAL"
@@ -230,19 +159,7 @@
                     "entries": [
                       [
                         "otel.kind",
-<<<<<<< HEAD
-                        "internal"
-=======
                         "INTERNAL"
-                      ],
-                      [
-                        "apollo.subgraph.name",
-                        "products"
-                      ],
-                      [
-                        "apollo_private.sent_time_offset",
-                        0
->>>>>>> 9313771b
                       ]
                     ],
                     "metadata": {
@@ -257,7 +174,6 @@
                       }
                     }
                   },
-<<<<<<< HEAD
                   "children": {}
                 }
               }
@@ -268,7 +184,7 @@
                 "entries": [
                   [
                     "otel.kind",
-                    "internal"
+                    "INTERNAL"
                   ],
                   [
                     "message",
@@ -284,177 +200,6 @@
                     "names": [
                       "otel.kind"
                     ]
-=======
-                  "children": {
-                    "apollo_router::query_planner::fetch::make_variables": {
-                      "name": "apollo_router::query_planner::fetch::make_variables",
-                      "record": {
-                        "entries": [],
-                        "metadata": {
-                          "name": "make_variables",
-                          "target": "apollo_router::query_planner::fetch",
-                          "level": "DEBUG",
-                          "module_path": "apollo_router::query_planner::fetch",
-                          "fields": {
-                            "names": []
-                          }
-                        }
-                      },
-                      "children": {}
-                    },
-                    "apollo_router::plugins::telemetry::subgraph": {
-                      "name": "apollo_router::plugins::telemetry::subgraph",
-                      "record": {
-                        "entries": [
-                          [
-                            "apollo.subgraph.name",
-                            "products"
-                          ],
-                          [
-                            "graphql.document",
-                            "{topProducts{__typename upc name}}"
-                          ],
-                          [
-                            "graphql.operation.name",
-                            ""
-                          ],
-                          [
-                            "otel.kind",
-                            "INTERNAL"
-                          ]
-                        ],
-                        "metadata": {
-                          "name": "subgraph",
-                          "target": "apollo_router::plugins::telemetry",
-                          "level": "INFO",
-                          "module_path": "apollo_router::plugins::telemetry",
-                          "fields": {
-                            "names": [
-                              "apollo.subgraph.name",
-                              "graphql.document",
-                              "graphql.operation.name",
-                              "otel.kind",
-                              "apollo_private.ftv1"
-                            ]
-                          }
-                        }
-                      },
-                      "children": {
-                        "apollo_router::services::subgraph_service::body_compression": {
-                          "name": "apollo_router::services::subgraph_service::body_compression",
-                          "record": {
-                            "entries": [],
-                            "metadata": {
-                              "name": "body_compression",
-                              "target": "apollo_router::services::subgraph_service",
-                              "level": "DEBUG",
-                              "module_path": "apollo_router::services::subgraph_service",
-                              "fields": {
-                                "names": []
-                              }
-                            }
-                          },
-                          "children": {}
-                        },
-                        "apollo_router::services::subgraph_service::subgraph_request": {
-                          "name": "apollo_router::services::subgraph_service::subgraph_request",
-                          "record": {
-                            "entries": [
-                              [
-                                "otel.kind",
-                                "CLIENT"
-                              ],
-                              [
-                                "net.peer.name",
-                                "products.demo.starstuff.dev"
-                              ],
-                              [
-                                "net.peer.port",
-                                "443"
-                              ],
-                              [
-                                "http.route",
-                                "/"
-                              ],
-                              [
-                                "net.transport",
-                                "ip_tcp"
-                              ],
-                              [
-                                "apollo.subgraph.name",
-                                "products"
-                              ]
-                            ],
-                            "metadata": {
-                              "name": "subgraph_request",
-                              "target": "apollo_router::services::subgraph_service",
-                              "level": "INFO",
-                              "module_path": "apollo_router::services::subgraph_service",
-                              "fields": {
-                                "names": [
-                                  "otel.kind",
-                                  "net.peer.name",
-                                  "net.peer.port",
-                                  "http.route",
-                                  "net.transport",
-                                  "apollo.subgraph.name"
-                                ]
-                              }
-                            }
-                          },
-                          "children": {}
-                        },
-                        "apollo_router::services::subgraph_service::aggregate_response_data": {
-                          "name": "apollo_router::services::subgraph_service::aggregate_response_data",
-                          "record": {
-                            "entries": [],
-                            "metadata": {
-                              "name": "aggregate_response_data",
-                              "target": "apollo_router::services::subgraph_service",
-                              "level": "DEBUG",
-                              "module_path": "apollo_router::services::subgraph_service",
-                              "fields": {
-                                "names": []
-                              }
-                            }
-                          },
-                          "children": {}
-                        },
-                        "apollo_router::services::subgraph_service::parse_subgraph_response": {
-                          "name": "apollo_router::services::subgraph_service::parse_subgraph_response",
-                          "record": {
-                            "entries": [],
-                            "metadata": {
-                              "name": "parse_subgraph_response",
-                              "target": "apollo_router::services::subgraph_service",
-                              "level": "DEBUG",
-                              "module_path": "apollo_router::services::subgraph_service",
-                              "fields": {
-                                "names": []
-                              }
-                            }
-                          },
-                          "children": {}
-                        }
-                      }
-                    },
-                    "apollo_router::query_planner::fetch::response_insert": {
-                      "name": "apollo_router::query_planner::fetch::response_insert",
-                      "record": {
-                        "entries": [],
-                        "metadata": {
-                          "name": "response_insert",
-                          "target": "apollo_router::query_planner::fetch",
-                          "level": "DEBUG",
-                          "module_path": "apollo_router::query_planner::fetch",
-                          "fields": {
-                            "names": []
-                          }
-                        }
-                      },
-                      "children": {}
-                    }
->>>>>>> 9313771b
                   }
                 }
               },
@@ -682,35 +427,7 @@
                           "children": {}
                         }
                       }
-<<<<<<< HEAD
                     },
-=======
-                    }
-                  }
-                },
-                "apollo_router::query_planner::execution::parallel": {
-                  "name": "apollo_router::query_planner::execution::parallel",
-                  "record": {
-                    "entries": [
-                      [
-                        "otel.kind",
-                        "INTERNAL"
-                      ]
-                    ],
-                    "metadata": {
-                      "name": "parallel",
-                      "target": "apollo_router::query_planner::execution",
-                      "level": "INFO",
-                      "module_path": "apollo_router::query_planner::execution",
-                      "fields": {
-                        "names": [
-                          "otel.kind"
-                        ]
-                      }
-                    }
-                  },
-                  "children": {
->>>>>>> 9313771b
                     "apollo_router::query_planner::execution::flatten": {
                       "name": "apollo_router::query_planner::execution::flatten",
                       "record": {
@@ -969,21 +686,12 @@
                           "record": {
                             "entries": [
                               [
-<<<<<<< HEAD
                                 "graphql.path",
                                 "/topProducts/@/reviews/@/product"
-=======
-                                "otel.kind",
-                                "INTERNAL"
-                              ],
-                              [
-                                "apollo.subgraph.name",
-                                "accounts"
->>>>>>> 9313771b
                               ],
                               [
                                 "otel.kind",
-                                "internal"
+                                "INTERNAL"
                               ]
                             ],
                             "metadata": {
@@ -1006,20 +714,15 @@
                                 "entries": [
                                   [
                                     "otel.kind",
-                                    "internal"
+                                    "INTERNAL"
                                   ],
                                   [
                                     "apollo.subgraph.name",
                                     "products"
                                   ],
                                   [
-<<<<<<< HEAD
                                     "apollo_private.sent_time_offset",
                                     0
-=======
-                                    "otel.kind",
-                                    "INTERNAL"
->>>>>>> 9313771b
                                   ]
                                 ],
                                 "metadata": {
@@ -1058,21 +761,8 @@
                                   "record": {
                                     "entries": [
                                       [
-<<<<<<< HEAD
                                         "apollo.subgraph.name",
                                         "products"
-=======
-                                        "otel.kind",
-                                        "CLIENT"
-                                      ],
-                                      [
-                                        "net.peer.name",
-                                        "accounts.demo.starstuff.dev"
-                                      ],
-                                      [
-                                        "net.peer.port",
-                                        "443"
->>>>>>> 9313771b
                                       ],
                                       [
                                         "graphql.document",
@@ -1084,7 +774,7 @@
                                       ],
                                       [
                                         "otel.kind",
-                                        "internal"
+                                        "INTERNAL"
                                       ]
                                     ],
                                     "metadata": {
@@ -1126,7 +816,7 @@
                                         "entries": [
                                           [
                                             "otel.kind",
-                                            "client"
+                                            "CLIENT"
                                           ],
                                           [
                                             "net.peer.name",
@@ -1232,7 +922,7 @@
                               ],
                               [
                                 "otel.kind",
-                                "internal"
+                                "INTERNAL"
                               ]
                             ],
                             "metadata": {
@@ -1255,7 +945,7 @@
                                 "entries": [
                                   [
                                     "otel.kind",
-                                    "internal"
+                                    "INTERNAL"
                                   ],
                                   [
                                     "apollo.subgraph.name",
@@ -1315,7 +1005,7 @@
                                       ],
                                       [
                                         "otel.kind",
-                                        "internal"
+                                        "INTERNAL"
                                       ]
                                     ],
                                     "metadata": {
@@ -1357,7 +1047,7 @@
                                         "entries": [
                                           [
                                             "otel.kind",
-                                            "client"
+                                            "CLIENT"
                                           ],
                                           [
                                             "net.peer.name",
