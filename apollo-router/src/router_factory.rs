// With regards to ELv2 licensing, this entire file is license key functionality
use std::sync::Arc;

use axum::response::IntoResponse;
use http::StatusCode;
use multimap::MultiMap;
use once_cell::sync::Lazy;
use serde_json::Map;
use serde_json::Value;
use tower::service_fn;
use tower::util::Either;
use tower::BoxError;
use tower::ServiceBuilder;
use tower::ServiceExt;
use tower_service::Service;

use crate::configuration::Configuration;
use crate::configuration::ConfigurationError;
use crate::plugin::DynPlugin;
use crate::plugin::Handler;
use crate::plugin::PluginFactory;
use crate::plugins::traffic_shaping::TrafficShaping;
use crate::plugins::traffic_shaping::APOLLO_TRAFFIC_SHAPING;
use crate::services::new_service::ServiceFactory;
use crate::services::router;
use crate::services::router_service::RouterCreator;
<<<<<<< HEAD
use crate::services::subgraph_http_service;
use crate::services::subgraph_http_service::SubgraphHTTPCreator;
use crate::services::transport;
use crate::services::Plugins;
=======
use crate::services::transport;
>>>>>>> 23be92dc
use crate::services::SubgraphService;
use crate::services::SupergraphCreator;
use crate::ListenAddr;
use crate::PluggableSupergraphServiceBuilder;
use crate::Schema;

#[derive(Clone)]
/// A path and a handler to be exposed as a web_endpoint for plugins
pub struct Endpoint {
    pub(crate) path: String,
    // Plugins need to be Send + Sync
    // BoxCloneService isn't enough
    handler: Handler,
}

impl std::fmt::Debug for Endpoint {
    fn fmt(&self, f: &mut std::fmt::Formatter<'_>) -> std::fmt::Result {
        f.debug_struct("Endpoint")
            .field("path", &self.path)
            .finish()
    }
}

impl Endpoint {
    /// Creates an Endpoint given a path and a Boxed Service
    #[deprecated = "use `from_router_service` instead"]
    #[allow(deprecated)]
    pub fn new(path: String, handler: transport::BoxService) -> Self {
        let router_service = ServiceBuilder::new()
            .map_request(|request: router::Request| request.router_request)
            .map_response(|response: transport::Response| response.into())
            .service(handler)
            .boxed();
        Self {
            path,
            handler: Handler::new(router_service),
        }
    }

    /// Creates an Endpoint given a path and a Boxed Service
    pub fn from_router_service(path: String, handler: router::BoxService) -> Self {
        Self {
            path,
            handler: Handler::new(handler),
        }
    }
    pub(crate) fn into_router(self) -> axum::Router {
        let handler = move |req: http::Request<hyper::Body>| {
            let endpoint = self.handler.clone();
            async move {
                Ok(endpoint
                    .oneshot(req.into())
                    .await
                    .map(|res| res.response)
                    .map_err(|e| (StatusCode::INTERNAL_SERVER_ERROR, e.to_string()))
                    .into_response())
            }
        };
        axum::Router::new().route(self.path.as_str(), service_fn(handler))
    }
}
/// Factory for creating a RouterService
///
/// Instances of this traits are used by the HTTP server to generate a new
/// RouterService on each request
pub(crate) trait RouterFactory:
    ServiceFactory<router::Request, Service = Self::RouterService> + Clone + Send + Sync + 'static
{
    type RouterService: Service<
            router::Request,
            Response = router::Response,
            Error = BoxError,
            Future = Self::Future,
        > + Send;
    type Future: Send;

    fn web_endpoints(&self) -> MultiMap<ListenAddr, Endpoint>;
}

/// Factory for creating a RouterFactory
///
/// Instances of this traits are used by the StateMachine to generate a new
/// RouterFactory from configuration when it changes
#[async_trait::async_trait]
pub(crate) trait RouterSuperServiceFactory: Send + Sync + 'static {
    type RouterFactory: RouterFactory;

    async fn create<'a>(
        &'a mut self,
        configuration: Arc<Configuration>,
        schema: Arc<crate::Schema>,
        previous_router: Option<&'a Self::RouterFactory>,
        extra_plugins: Option<Vec<(String, Box<dyn DynPlugin>)>>,
    ) -> Result<Self::RouterFactory, BoxError>;
}

/// Main implementation of the SupergraphService factory, supporting the extensions system
#[derive(Default)]
pub(crate) struct YamlRouterFactory;

#[async_trait::async_trait]
impl RouterSuperServiceFactory for YamlRouterFactory {
    type RouterFactory = RouterCreator<SupergraphCreator>;

    async fn create<'a>(
        &'a mut self,
        configuration: Arc<Configuration>,
        schema: Arc<Schema>,
        _previous_router: Option<&'a Self::RouterFactory>,
        extra_plugins: Option<Vec<(String, Box<dyn DynPlugin>)>>,
    ) -> Result<Self::RouterFactory, BoxError> {
        // Process the plugins.
        let plugins = create_plugins(&configuration, &schema, extra_plugins).await?;

        let mut builder = PluggableSupergraphServiceBuilder::new(schema.clone());
        builder = builder.with_configuration(configuration.clone());

        for (name, _) in schema.subgraphs() {
            let subgraph_service = match plugins
                .iter()
                .find(|i| i.0.as_str() == APOLLO_TRAFFIC_SHAPING)
                .and_then(|plugin| (*plugin.1).as_any().downcast_ref::<TrafficShaping>())
            {
                Some(shaping) => {
                    Either::A(shaping.subgraph_service_internal(name, SubgraphService::new(name)))
                }
                None => Either::B(SubgraphService::new(name)),
            };
            builder = builder.with_subgraph_service(name, subgraph_service);
        }

        for (plugin_name, plugin) in plugins {
            builder = builder.with_dyn_plugin(plugin_name, plugin);
        }

        // We're good to go with the new service.
        let supergraph_creator = builder.build().await?;

        Ok(Self::RouterFactory::new(
            Arc::new(supergraph_creator),
            &configuration,
        ))
    }
}

impl YamlRouterFactory {
    pub(crate) async fn create_supergraph<'a>(
        &'a mut self,
        configuration: Arc<Configuration>,
        schema: Arc<Schema>,
        _previous_router: Option<&'a SupergraphCreator>,
        extra_plugins: Option<Vec<(String, Box<dyn DynPlugin>)>>,
    ) -> Result<SupergraphCreator, BoxError> {
        // Process the plugins.
        let plugins = create_plugins(&configuration, &schema, extra_plugins).await?;

<<<<<<< HEAD
        let plugins: Arc<Plugins> = Arc::new(plugins.into_iter().collect());

=======
>>>>>>> 23be92dc
        let mut builder = PluggableSupergraphServiceBuilder::new(schema.clone());
        builder = builder.with_configuration(configuration);

        for (name, _) in schema.subgraphs() {
            let subgraph_service = match plugins
                .iter()
                .find(|i| i.0.as_str() == APOLLO_TRAFFIC_SHAPING)
                .and_then(|plugin| (*plugin.1).as_any().downcast_ref::<TrafficShaping>())
            {
                Some(shaping) => {
                    Either::A(shaping.subgraph_service_internal(name, SubgraphService::new(name)))
                }
                None => Either::B(SubgraphService::new(name)),
            };
            builder = builder.with_subgraph_service(name, subgraph_service);
        }

        for (plugin_name, plugin) in plugins {
            builder = builder.with_dyn_plugin(plugin_name, plugin);
        }

        builder.build().await.map_err(BoxError::from)
    }
}

/// test only helper method to create a router factory in integration tests
///
/// not meant to be used directly
pub async fn create_test_service_factory_from_yaml(schema: &str, configuration: &str) {
    let config: Configuration = serde_yaml::from_str(configuration).unwrap();

    let schema: Schema = Schema::parse(schema, &Default::default()).unwrap();

    let service = YamlRouterFactory::default()
        .create(Arc::new(config), Arc::new(schema), None, None)
        .await;
    assert_eq!(
        service.map(|_| ()).unwrap_err().to_string().as_str(),
        r#"couldn't build Router Service: couldn't instantiate query planner; invalid schema: schema validation errors: Error extracting subgraphs from the supergraph: this might be due to errors in subgraphs that were mistakenly ignored by federation 0.x versions but are rejected by federation 2.
Please try composing your subgraphs with federation 2: this should help precisely pinpoint the problems and, once fixed, generate a correct federation 2 supergraph.

Details:
Error: Cannot find type "Review" in subgraph "products"
caused by
"#
    );
}

pub(crate) async fn create_plugins(
    configuration: &Configuration,
    schema: &Schema,
    extra_plugins: Option<Vec<(String, Box<dyn DynPlugin>)>>,
) -> Result<Vec<(String, Box<dyn DynPlugin>)>, BoxError> {
    // List of mandatory plugins. Ordering is important!!
    let mandatory_plugins = vec![
        "apollo.include_subgraph_errors",
        "apollo.csrf",
        "apollo.telemetry",
    ];

    let mut errors = Vec::new();
    let plugin_registry: Vec<&'static Lazy<PluginFactory>> = crate::plugin::plugins().collect();
    let mut plugin_instances = Vec::new();
    let extra = extra_plugins.unwrap_or_default();

    for (name, mut configuration) in configuration.plugins().into_iter() {
        if extra.iter().any(|(n, _)| *n == name) {
            // An instance of this plugin was already added through TestHarness::extra_plugin
            continue;
        }

        match plugin_registry.iter().find(|factory| factory.name == name) {
            Some(factory) => {
                tracing::debug!(
                    "creating plugin: '{}' with configuration:\n{:#}",
                    name,
                    configuration
                );
                if name == "apollo.telemetry" {
                    inject_schema_id(schema, &mut configuration);
                }
                match factory
                    .create_instance(&configuration, schema.as_string().clone())
                    .await
                {
                    Ok(plugin) => {
                        plugin_instances.push((name, plugin));
                    }
                    Err(err) => errors.push(ConfigurationError::PluginConfiguration {
                        plugin: name,
                        error: err.to_string(),
                    }),
                }
            }
            None => errors.push(ConfigurationError::PluginUnknown(name)),
        }
    }
    plugin_instances.extend(extra);

    // At this point we've processed all of the plugins that were provided in configuration.
    // We now need to do process our list of mandatory plugins:
    //  - If a mandatory plugin is already in the list, then it must be re-located
    //    to its mandatory location
    //  - If it is missing, it must be added at its mandatory location

    for (desired_position, name) in mandatory_plugins.iter().enumerate() {
        let position_maybe = plugin_instances.iter().position(|(x, _)| x == name);
        match position_maybe {
            Some(actual_position) => {
                // Found it, re-locate if required.
                if actual_position != desired_position {
                    let temp = plugin_instances.remove(actual_position);
                    plugin_instances.insert(desired_position, temp);
                }
            }
            None => {
                // Didn't find it, insert
                match plugin_registry
                    .iter()
                    .find(|factory| factory.name == **name)
                {
                    // Create an instance
                    Some(factory) => {
                        // Create default (empty) config
                        let mut config = Value::Object(Map::new());
                        // The apollo.telemetry" plugin isn't happy with empty config, so we
                        // give it some. If any of the other mandatory plugins need special
                        // treatment, then we'll have to perform it here.
                        // This is *required* by the telemetry module or it will fail...
                        if *name == "apollo.telemetry" {
                            inject_schema_id(schema, &mut config);
                        }
                        match factory
                            .create_instance(&config, schema.as_string().clone())
                            .await
                        {
                            Ok(plugin) => {
                                plugin_instances.insert(
                                    desired_position.min(plugin_instances.len()),
                                    (name.to_string(), plugin),
                                );
                            }
                            Err(err) => errors.push(ConfigurationError::PluginConfiguration {
                                plugin: name.to_string(),
                                error: err.to_string(),
                            }),
                        }
                    }
                    None => errors.push(ConfigurationError::PluginUnknown(name.to_string())),
                }
            }
        }
    }

    let plugin_details = plugin_instances
        .iter()
        .map(|(name, plugin)| (name, plugin.name()))
        .collect::<Vec<(&String, &str)>>();
    tracing::debug!(
        "plugins list: {:?}",
        plugin_details
            .iter()
            .map(|(name, _)| name)
            .collect::<Vec<&&String>>()
    );

    if !errors.is_empty() {
        for error in &errors {
            tracing::error!("{:#}", error);
        }

        Err(BoxError::from(format!(
            "there were {} configuration errors",
            errors.len()
        )))
    } else {
        Ok(plugin_instances)
    }
}

fn inject_schema_id(schema: &Schema, configuration: &mut Value) {
    if configuration.get("apollo").is_none() {
        if let Some(telemetry) = configuration.as_object_mut() {
            telemetry.insert("apollo".to_string(), Value::Object(Default::default()));
        }
    }
    if let (Some(schema_id), Some(apollo)) = (
        &schema.api_schema().schema_id,
        configuration.get_mut("apollo"),
    ) {
        if let Some(apollo) = apollo.as_object_mut() {
            apollo.insert(
                "schema_id".to_string(),
                Value::String(schema_id.to_string()),
            );
        }
    }
}

#[cfg(test)]
mod test {
    use std::error::Error;
    use std::fmt;
    use std::sync::Arc;

    use schemars::JsonSchema;
    use serde::Deserialize;
    use serde_json::json;
    use tower_http::BoxError;

    use crate::configuration::Configuration;
    use crate::plugin::Plugin;
    use crate::plugin::PluginInit;
    use crate::register_plugin;
    use crate::router_factory::inject_schema_id;
    use crate::router_factory::RouterSuperServiceFactory;
    use crate::router_factory::YamlRouterFactory;
    use crate::Schema;

    #[derive(Debug)]
    struct PluginError;

    impl fmt::Display for PluginError {
        fn fmt(&self, f: &mut fmt::Formatter<'_>) -> fmt::Result {
            write!(f, "PluginError")
        }
    }

    impl Error for PluginError {}

    // Always starts and stops plugin

    #[derive(Debug)]
    struct AlwaysStartsAndStopsPlugin {}

    #[derive(Debug, Default, Deserialize, JsonSchema)]
    struct Conf {
        name: String,
    }

    #[async_trait::async_trait]
    impl Plugin for AlwaysStartsAndStopsPlugin {
        type Config = Conf;

        async fn new(init: PluginInit<Self::Config>) -> Result<Self, BoxError> {
            tracing::debug!("{}", init.config.name);
            Ok(AlwaysStartsAndStopsPlugin {})
        }
    }

    register_plugin!(
        "apollo.test",
        "always_starts_and_stops",
        AlwaysStartsAndStopsPlugin
    );

    // Always fails to start plugin

    #[derive(Debug)]
    struct AlwaysFailsToStartPlugin {}

    #[async_trait::async_trait]
    impl Plugin for AlwaysFailsToStartPlugin {
        type Config = Conf;

        async fn new(init: PluginInit<Self::Config>) -> Result<Self, BoxError> {
            tracing::debug!("{}", init.config.name);
            Err(BoxError::from("Error"))
        }
    }

    register_plugin!(
        "apollo.test",
        "always_fails_to_start",
        AlwaysFailsToStartPlugin
    );

    #[tokio::test]
    async fn test_yaml_no_extras() {
        let config = Configuration::builder().build().unwrap();
        let service = create_service(config).await;
        assert!(service.is_ok())
    }

    #[tokio::test]
    async fn test_yaml_plugins_always_starts_and_stops() {
        let config: Configuration = serde_yaml::from_str(
            r#"
            plugins:
                apollo.test.always_starts_and_stops:
                    name: albert
        "#,
        )
        .unwrap();
        let service = create_service(config).await;
        assert!(service.is_ok())
    }

    #[tokio::test]
    async fn test_yaml_plugins_always_fails_to_start() {
        let config: Configuration = serde_yaml::from_str(
            r#"
            plugins:
                apollo.test.always_fails_to_start:
                    name: albert
        "#,
        )
        .unwrap();
        let service = create_service(config).await;
        assert!(service.is_err())
    }

    #[tokio::test]
    async fn test_yaml_plugins_combo_start_and_fail() {
        let config: Configuration = serde_yaml::from_str(
            r#"
            plugins:
                apollo.test.always_starts_and_stops:
                    name: albert
                apollo.test.always_fails_to_start:
                    name: albert
        "#,
        )
        .unwrap();
        let service = create_service(config).await;
        assert!(service.is_err())
    }

    async fn create_service(config: Configuration) -> Result<(), BoxError> {
        let schema = include_str!("testdata/supergraph.graphql");
        let schema = Schema::parse(schema, &config).unwrap();

        let service = YamlRouterFactory::default()
            .create(Arc::new(config), Arc::new(schema), None, None)
            .await;
        service.map(|_| ())
    }

    #[test]
    fn test_inject_schema_id() {
        let schema = include_str!("testdata/starstuff@current.graphql");
        let schema = Schema::parse(schema, &Default::default()).unwrap();
        let mut config = json!({});
        inject_schema_id(&schema, &mut config);
        let config =
            serde_json::from_value::<crate::plugins::telemetry::config::Conf>(config).unwrap();
        assert_eq!(
            &config.apollo.unwrap().schema_id,
            "ba573b479c8b3fa273f439b26b9eda700152341d897f18090d52cd073b15f909"
        );
    }
}<|MERGE_RESOLUTION|>--- conflicted
+++ resolved
@@ -24,14 +24,10 @@
 use crate::services::new_service::ServiceFactory;
 use crate::services::router;
 use crate::services::router_service::RouterCreator;
-<<<<<<< HEAD
 use crate::services::subgraph_http_service;
 use crate::services::subgraph_http_service::SubgraphHTTPCreator;
 use crate::services::transport;
 use crate::services::Plugins;
-=======
-use crate::services::transport;
->>>>>>> 23be92dc
 use crate::services::SubgraphService;
 use crate::services::SupergraphCreator;
 use crate::ListenAddr;
@@ -188,11 +184,8 @@
         // Process the plugins.
         let plugins = create_plugins(&configuration, &schema, extra_plugins).await?;
 
-<<<<<<< HEAD
-        let plugins: Arc<Plugins> = Arc::new(plugins.into_iter().collect());
-
-=======
->>>>>>> 23be92dc
+        // let plugins: Arc<Plugins> = Arc::new(plugins.into_iter().collect());
+
         let mut builder = PluggableSupergraphServiceBuilder::new(schema.clone());
         builder = builder.with_configuration(configuration);
 
