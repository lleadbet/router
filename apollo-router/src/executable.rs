//! Main entry point for CLI command to start server.

use std::env;
use std::ffi::OsStr;
use std::fmt;
use std::fmt::Debug;
use std::path::PathBuf;
use std::time::Duration;

use anyhow::anyhow;
use anyhow::Result;
use clap::ArgAction;
use clap::Args;
use clap::CommandFactory;
use clap::Parser;
use clap::Subcommand;
use directories::ProjectDirs;
use once_cell::sync::OnceCell;
use opentelemetry::sdk::trace::Tracer;
use opentelemetry::trace::TracerProvider;
use tracing_opentelemetry::OpenTelemetryLayer;
use tracing_subscriber::layer::Layer;
use tracing_subscriber::layer::Layered;
use tracing_subscriber::layer::SubscriberExt;
use tracing_subscriber::reload::Handle;
use tracing_subscriber::util::SubscriberInitExt;
use tracing_subscriber::EnvFilter;
use tracing_subscriber::Registry;
use url::ParseError;
use url::Url;

use crate::configuration;
use crate::configuration::generate_config_schema;
use crate::configuration::generate_upgrade;
use crate::configuration::Configuration;
use crate::configuration::ConfigurationError;
use crate::plugins::telemetry::metrics::layer::MetricsLayer;
use crate::plugins::telemetry::HotTracer;
use crate::router::ConfigurationSource;
use crate::router::RouterHttpServer;
use crate::router::SchemaSource;
use crate::router::ShutdownSource;

// Note: the dhat-heap and dhat-ad-hoc features should not be both enabled. We name our functions
// and variables identically to prevent this from happening.

#[cfg(feature = "dhat-heap")]
#[global_allocator]
pub(crate) static ALLOC: dhat::Alloc = dhat::Alloc;

#[cfg(feature = "dhat-heap")]
pub(crate) static mut DHAT_HEAP_PROFILER: OnceCell<dhat::Profiler> = OnceCell::new();

#[cfg(feature = "dhat-ad-hoc")]
pub(crate) static mut DHAT_AD_HOC_PROFILER: OnceCell<dhat::Profiler> = OnceCell::new();

// These handles allow hot tracing of layers. They have complex type definitions because tracing has
// generic types in the layer definition.
pub(crate) static OPENTELEMETRY_TRACER_HANDLE: OnceCell<
    HotTracer<opentelemetry::sdk::trace::Tracer>,
> = OnceCell::new();
#[allow(clippy::type_complexity)]
pub(crate) static METRICS_LAYER_HANDLE: OnceCell<
    Handle<
        MetricsLayer,
        Layered<
            tracing_subscriber::reload::Layer<
                Box<
                    dyn Layer<
                            Layered<
                                OpenTelemetryLayer<Layered<EnvFilter, Registry>, HotTracer<Tracer>>,
                                Layered<EnvFilter, Registry>,
                            >,
                        > + Send
                        + Sync,
                >,
                Layered<
                    OpenTelemetryLayer<Layered<EnvFilter, Registry>, HotTracer<Tracer>>,
                    Layered<EnvFilter, Registry>,
                >,
            >,
            Layered<
                OpenTelemetryLayer<Layered<EnvFilter, Registry>, HotTracer<Tracer>>,
                Layered<EnvFilter, Registry>,
            >,
        >,
    >,
> = OnceCell::new();

#[allow(clippy::type_complexity)]
pub(crate) static FMT_LAYER_HANDLE: OnceCell<
    Handle<
        Box<
            dyn Layer<
                    Layered<
                        OpenTelemetryLayer<Layered<EnvFilter, Registry>, HotTracer<Tracer>>,
                        Layered<EnvFilter, Registry>,
                    >,
                > + Send
                + Sync,
        >,
        Layered<
            OpenTelemetryLayer<Layered<EnvFilter, Registry>, HotTracer<Tracer>>,
            Layered<EnvFilter, Registry>,
        >,
    >,
> = OnceCell::new();

pub(crate) const APOLLO_ROUTER_DEV_ENV: &str = "APOLLO_ROUTER_DEV";

// Note: Constructor/Destructor functions may not play nicely with tracing, since they run after
// main completes, so don't use tracing, use println!() and eprintln!()..
#[cfg(feature = "dhat-heap")]
fn create_heap_profiler() {
    unsafe {
        match DHAT_HEAP_PROFILER.set(dhat::Profiler::new_heap()) {
            Ok(p) => {
                println!("heap profiler installed: {:?}", p);
                libc::atexit(drop_heap_profiler);
            }
            Err(e) => eprintln!("heap profiler install failed: {:?}", e),
        }
    }
}

#[cfg(feature = "dhat-heap")]
#[no_mangle]
extern "C" fn drop_heap_profiler() {
    unsafe {
        if let Some(p) = DHAT_HEAP_PROFILER.take() {
            drop(p);
        }
    }
}

#[cfg(feature = "dhat-ad-hoc")]
fn create_ad_hoc_profiler() {
    unsafe {
        match DHAT_AD_HOC_PROFILER.set(dhat::Profiler::new_ad_hoc()) {
            Ok(p) => {
                println!("ad-hoc profiler installed: {:?}", p);
                libc::atexit(drop_ad_hoc_profiler);
            }
            Err(e) => eprintln!("ad-hoc profiler install failed: {:?}", e),
        }
    }
}

#[cfg(feature = "dhat-ad-hoc")]
#[no_mangle]
extern "C" fn drop_ad_hoc_profiler() {
    unsafe {
        if let Some(p) = DHAT_AD_HOC_PROFILER.take() {
            drop(p);
        }
    }
}

/// Subcommands
#[derive(Subcommand, Debug)]
enum Commands {
    /// Configuration subcommands.
    Config(ConfigSubcommandArgs),
}

#[derive(Args, Debug)]
struct ConfigSubcommandArgs {
    /// Subcommands
    #[clap(subcommand)]
    command: ConfigSubcommand,
}

#[derive(Subcommand, Debug)]
enum ConfigSubcommand {
    /// Print the json configuration schema.
    Schema,

    /// Print upgraded configuration.
    Upgrade {
        /// The location of the config to upgrade.
        #[clap(value_parser, env = "APOLLO_ROUTER_CONFIG_PATH")]
        config_path: PathBuf,

        /// Print a diff.
        #[clap(action = ArgAction::SetTrue, long)]
        diff: bool,
    },
    /// List all the available experimental configurations with related GitHub discussion
    Experimental,
}

/// Options for the router
#[derive(Parser, Debug)]
#[clap(name = "router", about = "Apollo federation router")]
#[command(disable_version_flag(true))]
pub(crate) struct Opt {
    /// Log level (off|error|warn|info|debug|trace).
    #[clap(
        long = "log",
        default_value = "info",
        alias = "log-level",
        env = "APOLLO_ROUTER_LOG"
    )]
    log_level: String,

    /// Reload configuration and schema files automatically.
    #[clap(
        alias = "hr",
        long = "hot-reload",
        env = "APOLLO_ROUTER_HOT_RELOAD",
        action(ArgAction::SetTrue)
    )]
    hot_reload: bool,

    /// Configuration location relative to the project directory.
    #[clap(
        short,
        long = "config",
        value_parser,
        env = "APOLLO_ROUTER_CONFIG_PATH"
    )]
    config_path: Option<PathBuf>,

    /// Enable development mode.
    #[clap(
        env = APOLLO_ROUTER_DEV_ENV,
        long = "dev",
        hide(true),
        action(ArgAction::SetTrue)
    )]
    dev: bool,

    /// Schema location relative to the project directory.
    #[clap(
        short,
        long = "supergraph",
        value_parser,
        env = "APOLLO_ROUTER_SUPERGRAPH_PATH"
    )]
    supergraph_path: Option<PathBuf>,

    /// Prints the configuration schema.
    #[clap(long, action(ArgAction::SetTrue), hide(true))]
    schema: bool,

    /// Subcommands
    #[clap(subcommand)]
    command: Option<Commands>,

    /// Your Apollo key.
    #[clap(skip = std::env::var("APOLLO_KEY").ok())]
    apollo_key: Option<String>,

    /// Your Apollo graph reference.
    #[clap(skip = std::env::var("APOLLO_GRAPH_REF").ok())]
    apollo_graph_ref: Option<String>,

    /// The endpoints (comma separated) polled to fetch the latest supergraph schema.
    #[clap(long, env, action = ArgAction::Append)]
    // Should be a Vec<Url> when https://github.com/clap-rs/clap/discussions/3796 is solved
    apollo_uplink_endpoints: Option<String>,

    /// The time between polls to Apollo uplink. Minimum 10s.
    #[clap(long, default_value = "10s", value_parser = humantime::parse_duration, env)]
    apollo_uplink_poll_interval: Duration,

    /// Disable sending anonymous usage information to Apollo.
    #[clap(long, env = "APOLLO_TELEMETRY_DISABLED")]
    anonymous_telemetry_disabled: bool,

    /// The timeout for an http call to Apollo uplink. Defaults to 30s.
    #[clap(long, default_value = "30s", value_parser = humantime::parse_duration, env)]
    apollo_uplink_timeout: Duration,

    /// Display version and exit.
    #[clap(action = ArgAction::SetTrue, long, short = 'V')]
    pub(crate) version: bool,
}

/// Wrapper so that structop can display the default config path in the help message.
/// Uses ProjectDirs to get the default location.
#[derive(Debug)]
struct ProjectDir {
    path: Option<PathBuf>,
}

impl Default for ProjectDir {
    fn default() -> Self {
        let dirs = ProjectDirs::from("com", "Apollo", "Federation");
        Self {
            path: dirs.map(|dirs| dirs.config_dir().to_path_buf()),
        }
    }
}

impl From<&OsStr> for ProjectDir {
    fn from(s: &OsStr) -> Self {
        Self {
            path: Some(PathBuf::from(s)),
        }
    }
}

impl fmt::Display for ProjectDir {
    fn fmt(&self, f: &mut fmt::Formatter<'_>) -> fmt::Result {
        match &self.path {
            None => {
                write!(f, "Unknown, -p option must be used.")
            }
            Some(path) => {
                write!(f, "{}", path.to_string_lossy())
            }
        }
    }
}

/// This is the main router entrypoint.
///
/// Starts a Tokio runtime and runs a Router in it based on command-line options.
/// Returns on fatal error or after graceful shutdown has completed.
///
/// Refer to the examples if you would like to see how to run your own router with plugins.
pub fn main() -> Result<()> {
    #[cfg(feature = "dhat-heap")]
    create_heap_profiler();

    #[cfg(feature = "dhat-ad-hoc")]
    create_ad_hoc_profiler();

    let mut builder = tokio::runtime::Builder::new_multi_thread();
    builder.enable_all();
    if let Some(nb) = std::env::var("APOLLO_ROUTER_NUM_CORES")
        .ok()
        .and_then(|value| value.parse::<usize>().ok())
    {
        builder.worker_threads(nb);
    }
    let runtime = builder.build()?;
    runtime.block_on(Executable::builder().start())
}

/// Entry point into creating a router executable with more customization than [`main`].
#[non_exhaustive]
pub struct Executable {}

#[buildstructor::buildstructor]
impl Executable {
    /// Returns a builder that can parse command-line options and run a Router
    /// in an existing Tokio runtime.
    ///
    /// Builder methods:
    ///
    /// * `.config(impl Into<`[`ConfigurationSource`]`>)`
    ///   Optional.
    ///   Specifies where to find the Router configuration.
    ///   The default is the file specified by the `--config` or `-c` CLI option.
    ///
    /// * `.schema(impl Into<`[`SchemaSource`]`>)`
    ///   Optional.
    ///   Specifies when to find the supergraph schema.
    ///   The default is the file specified by the `--supergraph` or `-s` CLI option.
    ///
    /// * `.shutdown(impl Into<`[`ShutdownSource`]`>)`
    ///   Optional.
    ///   Specifies when the Router should shut down gracefully.
    ///   The default is on CTRL+C (`SIGINT`).
    ///
    /// * `.start()`
    ///   Returns a future that resolves to [`anyhow::Result`]`<()>`
    ///   on fatal error or after graceful shutdown has completed.
    ///   Must be called (and the future awaited) in the context of an existing Tokio runtime.
    ///
    /// ```no_run
    /// use apollo_router::{Executable, ShutdownSource};
    /// # #[tokio::main]
    /// # async fn main() -> anyhow::Result<()> {
    /// # use futures::StreamExt;
    /// # let schemas = futures::stream::empty().boxed();
    /// # let configs = futures::stream::empty().boxed();
    /// use apollo_router::{ConfigurationSource, SchemaSource};
    /// Executable::builder()
    ///   .shutdown(ShutdownSource::None)
    ///   .schema(SchemaSource::Stream(schemas))
    ///   .config(ConfigurationSource::Stream(configs))
    ///   .start()
    ///   .await
    /// # }
    /// ```
    #[builder(entry = "builder", exit = "start", visibility = "pub")]
    async fn start(
        shutdown: Option<ShutdownSource>,
        schema: Option<SchemaSource>,
        config: Option<ConfigurationSource>,
    ) -> Result<()> {
        let opt = Opt::parse();

        if opt.version {
            println!("{}", std::env!("CARGO_PKG_VERSION"));
            return Ok(());
        }

        copy_args_to_env();
        init_telemetry(&opt.log_level)?;
        setup_panic_handler();

        if opt.schema {
            eprintln!("`router --schema` is deprecated. Use `router config schema`");
            let schema = generate_config_schema();
            println!("{}", serde_json::to_string_pretty(&schema)?);
            return Ok(());
        }

        let result = match opt.command.as_ref() {
            Some(Commands::Config(ConfigSubcommandArgs {
                command: ConfigSubcommand::Schema,
            })) => {
                let schema = generate_config_schema();
                println!("{}", serde_json::to_string_pretty(&schema)?);
                Ok(())
            }
            Some(Commands::Config(ConfigSubcommandArgs {
                command: ConfigSubcommand::Upgrade { config_path, diff },
            })) => {
                let config_string = std::fs::read_to_string(config_path)?;
                let output = generate_upgrade(&config_string, *diff)?;
                println!("{}", output);
                Ok(())
            }
            Some(Commands::Config(ConfigSubcommandArgs {
                command: ConfigSubcommand::Experimental,
            })) => {
                configuration::print_all_experimental_conf();
                Ok(())
            }
            None => Self::inner_start(shutdown, schema, config, opt).await,
        };

        //We should be good to shutdown the tracer provider now as the router should have finished everything.
        opentelemetry::global::shutdown_tracer_provider();
        result
    }

    async fn inner_start(
        shutdown: Option<ShutdownSource>,
        schema: Option<SchemaSource>,
        config: Option<ConfigurationSource>,
        mut opt: Opt,
    ) -> Result<()> {
        let current_directory = std::env::current_dir()?;
        // Enable hot reload when dev mode is enabled
        opt.hot_reload = opt.hot_reload || opt.dev;

        let configuration = match (config, opt.config_path.as_ref()) {
            (Some(_), Some(_)) => {
                return Err(anyhow!(
                    "--config and APOLLO_ROUTER_CONFIG_PATH cannot be used when a custom configuration source is in use"
                ));
            }
            (Some(config), None) => config,
            _ => match opt.config_path.as_ref().map(|path| {
                let path = if path.is_relative() {
                    current_directory.join(path)
                } else {
                    path.to_path_buf()
                };

                ConfigurationSource::File {
                    path,
                    watch: opt.hot_reload,
                    delay: None,
                }
            }) {
                Some(configuration) => configuration,
                None => Configuration::builder()
                    .build()
                    .map(std::convert::Into::into)?,
            },
        };

        let apollo_telemetry_msg = if opt.anonymous_telemetry_disabled {
            "anonymous usage data was disabled".to_string()
        } else {
            "anonymous usage data is gathered to inform Apollo product development.  See https://go.apollo.dev/o/privacy for more info".to_string()
        };

        let apollo_router_msg = format!("Apollo Router v{} // (c) Apollo Graph, Inc. // Licensed as ELv2 (https://go.apollo.dev/elv2)", std::env!("CARGO_PKG_VERSION"));
        let schema = match (schema, opt.supergraph_path, opt.apollo_key) {
            (Some(_), Some(_), _) => {
                return Err(anyhow!(
                    "--supergraph and APOLLO_ROUTER_SUPERGRAPH_PATH cannot be used when a custom schema source is in use"
                ))
            }
            (Some(source), None, _) => source,
            (_, Some(supergraph_path), _) => {
                tracing::info!("{apollo_router_msg}");
                tracing::info!("{apollo_telemetry_msg}");

                let supergraph_path = if supergraph_path.is_relative() {
                    current_directory.join(supergraph_path)
                } else {
                    supergraph_path
                };
                SchemaSource::File {
                    path: supergraph_path,
                    watch: opt.hot_reload,
                    delay: None,
                }
            }
            (_, None, Some(apollo_key)) => {
                tracing::info!("{apollo_router_msg}");
                tracing::info!("{apollo_telemetry_msg}");

                let apollo_graph_ref = opt.apollo_graph_ref.ok_or_else(||anyhow!("cannot fetch the supergraph from Apollo Studio without setting the APOLLO_GRAPH_REF environment variable"))?;
                if opt.apollo_uplink_poll_interval < Duration::from_secs(10) {
                    return Err(anyhow!("Apollo poll interval must be at least 10s"));
                }
                let uplink_endpoints: Option<Vec<Url>> = opt
                    .apollo_uplink_endpoints
                    .map(|e| {
                        e.split(',')
                            .map(|endpoint| Url::parse(endpoint.trim()))
                            .collect::<Result<Vec<Url>, ParseError>>()
                    })
                    .transpose()
                    .map_err(|err| ConfigurationError::InvalidConfiguration {
                        message: "bad value for apollo_uplink_endpoints, cannot parse to an url",
                        error: err.to_string(),
                    })?;

                SchemaSource::Registry {
                    apollo_key,
                    apollo_graph_ref,
                    urls: uplink_endpoints,
                    poll_interval: opt.apollo_uplink_poll_interval,
                    timeout: opt.apollo_uplink_timeout
                }
            }
            _ => {
                return Err(anyhow!(
                    r#"{apollo_router_msg}

⚠️  The Apollo Router requires a composed supergraph schema at startup. ⚠️

👉 DO ONE:

  * Pass a local schema file with the '--supergraph' option:

      $ ./router --supergraph <file_path>

  * Fetch a registered schema from Apollo Studio by setting
    these environment variables:

      $ APOLLO_KEY="..." APOLLO_GRAPH_REF="..." ./router

      For details, see the Apollo docs:
      https://www.apollographql.com/docs/router/managed-federation/setup

🔬 TESTING THINGS OUT?

  1. Download an example supergraph schema with Apollo-hosted subgraphs:

    $ curl -L https://supergraph.demo.starstuff.dev/ > starstuff.graphql

  2. Run the Apollo Router in development mode with the supergraph schema:

    $ ./router --dev --supergraph starstuff.graphql

    "#
                ));
            }
        };

        let router = RouterHttpServer::builder()
            .configuration(configuration)
            .schema(schema)
            .shutdown(shutdown.unwrap_or(ShutdownSource::CtrlC))
            .start();
        if let Err(err) = router.await {
            tracing::error!("{}", err);
            return Err(err.into());
        }
        Ok(())
    }
}

fn setup_panic_handler() {
    // Redirect panics to the logs.
    let backtrace_env = std::env::var("RUST_BACKTRACE");
    let show_backtraces =
        backtrace_env.as_deref() == Ok("1") || backtrace_env.as_deref() == Ok("full");
    if show_backtraces {
        tracing::warn!("RUST_BACKTRACE={} detected. This is useful for diagnostics but will have a performance impact and may leak sensitive information", backtrace_env.as_ref().unwrap());
    }
    std::panic::set_hook(Box::new(move |e| {
<<<<<<< HEAD
        if show_backtraces {
            let backtrace = backtrace::Backtrace::new();
            tracing::error!("{}\n{:?}", e, backtrace)
        } else {
            tracing::error!("{}", e)
        }
        // Once we've panic'ed the behaviour of the router is non-deterministic
        // We've logged out the panic details. Terminate with an error code
        std::process::exit(1);
=======
        with_default(&dispatcher, || {
            if show_backtraces {
                let backtrace = backtrace::Backtrace::new();
                tracing::error!("{}\n{:?}", e, backtrace)
            } else {
                tracing::error!("{}", e)
            }
            // Once we've panicked the behaviour of the router is non-deterministic
            // We've logged out the panic details. Terminate with an error code
            std::process::exit(1);
        });
>>>>>>> e137df2b
    }));
}

fn copy_args_to_env() {
    // Copy all the args to env.
    // This way, Clap is still responsible for the definitive view of what the current options are.
    // But if we have code that relies on env variable then it will still work.
    // Env variables should disappear over time as we move to plugins.
    let matches = Opt::command().get_matches();
    Opt::command().get_arguments().for_each(|a| {
        if let Some(env) = a.get_env() {
            if let Some(raw) = matches
                .get_raw(a.get_id().as_str())
                .unwrap_or_default()
                .next()
            {
                env::set_var(env, raw);
            }
        }
    });
}

pub(crate) fn init_telemetry(log_level: &str) -> Result<()> {
    let hot_tracer = HotTracer::new(
        opentelemetry::sdk::trace::TracerProvider::default().versioned_tracer("a", None, None),
    );
    let opentelemetry_layer = tracing_opentelemetry::layer().with_tracer(hot_tracer.clone());

    // We choose json or plain based on tty
    let fmt = if atty::is(atty::Stream::Stdout) {
        tracing_subscriber::fmt::Layer::new().boxed()
    } else {
        tracing_subscriber::fmt::Layer::new().json().boxed()
    };

    let (fmt_layer, fmt_handle) = tracing_subscriber::reload::Layer::new(fmt);

    let (metrics_layer, metrics_handle) =
        tracing_subscriber::reload::Layer::new(MetricsLayer::default());

    println!("Init subscriber");
    // Env filter is separate because of https://github.com/tokio-rs/tracing/issues/1629
    tracing_subscriber::registry()
        .with(EnvFilter::try_new(log_level)?)
        .with(opentelemetry_layer)
        .with(fmt_layer)
        .with(metrics_layer)
        .init();

    // Stash the reload handles so that we can hot reload later
    OPENTELEMETRY_TRACER_HANDLE
        .set(hot_tracer)
        .map_err(|_| anyhow!("failed to set OpenTelemetry tracer"))?;
    METRICS_LAYER_HANDLE
        .set(metrics_handle)
        .map_err(|_| anyhow!("failed to set metrics layer handle"))?;
    FMT_LAYER_HANDLE
        .set(fmt_handle)
        .map_err(|_| anyhow!("failed to set fmt layer handle"))?;

    Ok(())
}<|MERGE_RESOLUTION|>--- conflicted
+++ resolved
@@ -592,7 +592,6 @@
         tracing::warn!("RUST_BACKTRACE={} detected. This is useful for diagnostics but will have a performance impact and may leak sensitive information", backtrace_env.as_ref().unwrap());
     }
     std::panic::set_hook(Box::new(move |e| {
-<<<<<<< HEAD
         if show_backtraces {
             let backtrace = backtrace::Backtrace::new();
             tracing::error!("{}\n{:?}", e, backtrace)
@@ -602,19 +601,6 @@
         // Once we've panic'ed the behaviour of the router is non-deterministic
         // We've logged out the panic details. Terminate with an error code
         std::process::exit(1);
-=======
-        with_default(&dispatcher, || {
-            if show_backtraces {
-                let backtrace = backtrace::Backtrace::new();
-                tracing::error!("{}\n{:?}", e, backtrace)
-            } else {
-                tracing::error!("{}", e)
-            }
-            // Once we've panicked the behaviour of the router is non-deterministic
-            // We've logged out the panic details. Terminate with an error code
-            std::process::exit(1);
-        });
->>>>>>> e137df2b
     }));
 }
 
