--- conflicted
+++ resolved
@@ -602,25 +602,11 @@
                         doc.clone()
                     };
 
-<<<<<<< HEAD
                     let signature_normalization_mode: SignatureNormalizationAlgorithm = self
                         .configuration
                         .experimental_apollo_signature_normalization_algorithm
                         .clone()
                         .into();
-=======
-                    let signature_normalization_mode = match self
-                        .configuration
-                        .experimental_apollo_signature_normalization_algorithm
-                    {
-                        ApolloSignatureNormalizationAlgorithm::Legacy => {
-                            SignatureNormalizationAlgorithm::Legacy
-                        }
-                        ApolloSignatureNormalizationAlgorithm::Enhanced => {
-                            SignatureNormalizationAlgorithm::Enhanced
-                        }
-                    };
->>>>>>> f588ccfd
 
                     let generated_usage_reporting = generate_usage_reporting(
                         &signature_doc.executable,
