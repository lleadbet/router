--- conflicted
+++ resolved
@@ -87,7 +87,7 @@
         mut self,
         state_machine: &mut StateMachine<S, FA>,
         new_schema: Option<Arc<String>>,
-        new_configuration: Option<Arc<Configuration>>,
+        mut new_configuration: Option<Configuration>,
         new_entitlement: Option<Arc<Entitlement>>,
     ) -> Self
     where
@@ -102,7 +102,9 @@
                 listen_addresses_guard,
             } => {
                 *schema = new_schema.or_else(|| schema.take());
-                *configuration = new_configuration.or_else(|| configuration.take());
+                *configuration = new_configuration
+                    .map(Arc::new)
+                    .or_else(|| configuration.take());
                 *entitlement = new_entitlement.or_else(|| entitlement.take());
 
                 if let (Some(schema), Some(configuration), Some(entitlement)) =
@@ -131,11 +133,13 @@
                 router_service_factory,
                 ..
             } => {
-                if let Some(new_configuration) = &new_configuration {
+                if let Some(new_configuration) = &mut new_configuration {
                     if let Err(e) = configuration.is_compatible(new_configuration) {
                         tracing::info!("reload not possible; {}", e);
                         return self;
                     }
+                    // Keep the old notify pub sub
+                    new_configuration.notify = configuration.notify.clone();
                 }
 
                 tracing::info!("reloading");
@@ -144,7 +148,9 @@
                     state_machine,
                     server_handle,
                     Some(router_service_factory),
-                    new_configuration.unwrap_or_else(|| configuration.clone()),
+                    new_configuration
+                        .map(Arc::new)
+                        .unwrap_or_else(|| configuration.clone()),
                     new_schema.unwrap_or_else(|| schema.clone()),
                     new_entitlement.unwrap_or_else(|| entitlement.clone()),
                     &mut guard,
@@ -324,48 +330,13 @@
             state = match event {
                 UpdateConfiguration(configuration) => {
                     state
-                        .update_inputs(&mut self, None, Some(Arc::new(configuration)), None)
+                        .update_inputs(&mut self, None, Some(configuration), None)
                         .await
                 }
-<<<<<<< HEAD
-
-                // Running: Handle configuration updates
-                (
-                    Running {
-                        configuration,
-                        schema,
-                        router_service_factory,
-                        server_handle,
-                    },
-                    UpdateConfiguration(mut new_configuration),
-                ) => {
-                    tracing::info!("reloading configuration");
-                    if let Err(e) = configuration.is_compatible(&new_configuration) {
-                        tracing::error!("could not reload configuration: {e}");
-
-                        Running {
-                            configuration,
-                            schema,
-                            router_service_factory,
-                            server_handle,
-                        }
-                    } else {
-                        // we keep the same notification instance during reloads
-                        new_configuration.notify = configuration.notify.clone();
-                        self.reload_server(
-                            configuration,
-                            schema,
-                            router_service_factory,
-                            server_handle,
-                            Some(Arc::new(*new_configuration)),
-                            None,
-                        )
-=======
                 NoMoreConfiguration => state.no_more_configuration().await,
                 UpdateSchema(schema) => {
                     state
                         .update_inputs(&mut self, Some(Arc::new(schema)), None, None)
->>>>>>> cacf393b
                         .await
                 }
                 NoMoreSchema => state.no_more_schema().await,
