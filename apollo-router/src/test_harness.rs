use std::collections::HashMap;
use std::sync::Arc;

use tower::BoxError;
use tower::ServiceExt;

use crate::cache::DeduplicatingCache;
use crate::configuration::Configuration;
use crate::plugin::test::canned;
use crate::plugin::test::MockSubgraph;
use crate::plugin::DynPlugin;
use crate::plugin::Plugin;
use crate::plugin::PluginInit;
use crate::router_factory::YamlRouterFactory;
use crate::services::execution;
use crate::services::router;
use crate::services::router_service::RouterCreator;
use crate::services::subgraph;
use crate::services::supergraph;
use crate::services::SupergraphCreator;
use crate::Schema;

#[cfg(test)]
pub(crate) mod http_client;

/// Builder for the part of an Apollo Router that handles GraphQL requests, as a [`tower::Service`].
///
/// This allows tests, benchmarks, etc
/// to manipulate request and response objects in memory
/// without going over the network on the supergraph side.
///
/// On the subgraph side, this test harness never makes network requests to subgraphs
/// unless [`with_subgraph_network_requests`][Self::with_subgraph_network_requests] is called.
///
/// Compared to running a full [`RouterHttpServer`][crate::RouterHttpServer],
/// this test harness is lacking:
///
/// * Custom endpoints from plugins
/// * The health check endpoint
/// * CORS (FIXME: should this include CORS?)
/// * HTTP compression
///
/// Example making a single request:
///
/// ```
/// use apollo_router::services::supergraph;
/// use apollo_router::TestHarness;
/// use tower::util::ServiceExt;
///
/// # #[tokio::main] async fn main() -> Result<(), tower::BoxError> {
/// let config = serde_json::json!({"supergraph": { "introspection": false }});
/// let request = supergraph::Request::fake_builder()
///     // Request building here
///     .build()
///     .unwrap();
/// let response = TestHarness::builder()
///     .configuration_json(config)?
///     .build()
///     .await?
///     .oneshot(request)
///     .await?
///     .next_response()
///     .await
///     .unwrap();
/// # Ok(()) }
/// ```
pub struct TestHarness<'a> {
    schema: Option<&'a str>,
    configuration: Option<Arc<Configuration>>,
    extra_plugins: Vec<(String, Box<dyn DynPlugin>)>,
    subgraph_network_requests: bool,
}

// Not using buildstructor because `extra_plugin` has non-trivial signature and behavior
impl<'a> TestHarness<'a> {
    /// Creates a new builder.
    pub fn builder() -> Self {
        Self {
            schema: None,
            configuration: None,
            extra_plugins: Vec::new(),
            subgraph_network_requests: false,
        }
    }

    /// Specifies the (static) supergraph schema definition.
    ///
    /// Panics if called more than once.
    ///
    /// If this isn’t called, a default “canned” schema is used.
    /// It can be found in the Router repository at `apollo-router/testing_schema.graphql`.
    /// In that case, subgraph responses are overridden with some “canned” data.
    pub fn schema(mut self, schema: &'a str) -> Self {
        assert!(self.schema.is_none(), "schema was specified twice");
        self.schema = Some(schema);
        self
    }

    /// Specifies the (static) router configuration.
    pub fn configuration(mut self, configuration: Arc<Configuration>) -> Self {
        assert!(
            self.configuration.is_none(),
            "configuration was specified twice"
        );
        self.configuration = Some(configuration);
        self
    }

    /// Specifies the (static) router configuration as a JSON value,
    /// such as from the `serde_json::json!` macro.
    pub fn configuration_json(
        self,
        configuration: serde_json::Value,
    ) -> Result<Self, serde_json::Error> {
        Ok(self.configuration(serde_json::from_value(configuration)?))
    }

    /// Adds an extra, already instanciated plugin.
    ///
    /// May be called multiple times.
    /// These extra plugins are added after plugins specified in configuration.
    pub fn extra_plugin<P: Plugin>(mut self, plugin: P) -> Self {
        let type_id = std::any::TypeId::of::<P>();
        let name = match crate::plugin::plugins().find(|factory| factory.type_id == type_id) {
            Some(factory) => factory.name.clone(),
            None => format!(
                "extra_plugins.{}.{}",
                self.extra_plugins.len(),
                std::any::type_name::<P>(),
            ),
        };

        self.extra_plugins.push((name, Box::new(plugin)));
        self
    }

    /// Adds a callback-based hook similar to [`Plugin::router_service`]
    pub fn router_hook(
        self,
        callback: impl Fn(router::BoxService) -> router::BoxService + Send + Sync + 'static,
    ) -> Self {
        self.extra_plugin(RouterServicePlugin(callback))
    }

    /// Adds a callback-based hook similar to [`Plugin::supergraph_service`]
    pub fn supergraph_hook(
        self,
        callback: impl Fn(supergraph::BoxService) -> supergraph::BoxService + Send + Sync + 'static,
    ) -> Self {
        self.extra_plugin(SupergraphServicePlugin(callback))
    }

    /// Adds a callback-based hook similar to [`Plugin::execution_service`]
    pub fn execution_hook(
        self,
        callback: impl Fn(execution::BoxService) -> execution::BoxService + Send + Sync + 'static,
    ) -> Self {
        self.extra_plugin(ExecutionServicePlugin(callback))
    }

    /// Adds a callback-based hook similar to [`Plugin::subgraph_service`]
    pub fn subgraph_hook(
        self,
        callback: impl Fn(&str, subgraph::BoxService) -> subgraph::BoxService + Send + Sync + 'static,
    ) -> Self {
        self.extra_plugin(SubgraphServicePlugin(callback))
    }

    /// Enables this test harness to make network requests to subgraphs.
    ///
    /// If this is not called, all subgraph requests get an empty response by default
    /// (unless [`schema`][Self::schema] is also not called).
    /// This behavior can be changed by implementing [`Plugin::subgraph_service`]
    /// on a plugin given to [`extra_plugin`][Self::extra_plugin].
    pub fn with_subgraph_network_requests(mut self) -> Self {
        self.subgraph_network_requests = true;
        self
    }

    async fn build_common(self) -> Result<(Arc<Configuration>, SupergraphCreator), BoxError> {
        let builder = if self.schema.is_none() {
            self.subgraph_hook(|subgraph_name, default| match subgraph_name {
                "products" => canned::products_subgraph().boxed(),
                "accounts" => canned::accounts_subgraph().boxed(),
                "reviews" => canned::reviews_subgraph().boxed(),
                _ => default,
            })
        } else {
            self
        };
        let builder = if builder.subgraph_network_requests {
            builder
        } else {
            builder.subgraph_hook(|_name, _default| {
                tower::service_fn(|request: subgraph::Request| {
                    let empty_response = subgraph::Response::builder()
                        .extensions(crate::json_ext::Object::new())
                        .context(request.context)
                        .build();
                    std::future::ready(Ok(empty_response))
                })
                .boxed()
            })
        };
        let config = builder.configuration.unwrap_or_default();
        let canned_schema = include_str!("../testing_schema.graphql");
        let schema = builder.schema.unwrap_or(canned_schema);
        let schema = Arc::new(Schema::parse(schema, &config)?);
        let supergraph_creator = YamlRouterFactory
            .create_supergraph(config.clone(), schema, None, Some(builder.extra_plugins))
            .await?;

        Ok((config, supergraph_creator))
    }

    /// Builds the GraphQL service
    pub async fn build(self) -> Result<supergraph::BoxCloneService, BoxError> {
<<<<<<< HEAD
        let (_config, supergraph_creator) = self.build_common().await?;
=======
        let (configuration, router_creator) = self.build_common().await?;
        let apq = APQLayer::with_cache(
            DeduplicatingCache::from_configuration(
                &configuration.supergraph.apq.experimental_cache,
                "APQ",
            )
            .await,
        );
>>>>>>> 802a1812

        Ok(tower::service_fn(move |request| {
            let router = supergraph_creator.make();

            async move { router.oneshot(request).await }
        })
        .boxed_clone())
    }

    /// Builds the GraphQL service
    pub async fn build_router(self) -> Result<router::BoxCloneService, BoxError> {
        let (_config, supergraph_creator) = self.build_common().await?;
        let router_creator = RouterCreator::new(Arc::new(supergraph_creator));

        Ok(tower::service_fn(move |request| {
            let router = router_creator.make();

            async move { router.oneshot(request).await }
        })
        .boxed_clone())
    }

    #[cfg(test)]
    pub(crate) async fn build_http_service(self) -> Result<HttpService, BoxError> {
        use crate::axum_factory::tests::make_axum_router;
        use crate::axum_factory::ListenAddrAndRouter;
        use crate::router_factory::RouterFactory;

        let (config, supergraph_creator) = self.build_common().await?;
        let router_creator = RouterCreator::new(Arc::new(supergraph_creator));
        let web_endpoints = router_creator.web_endpoints();
<<<<<<< HEAD
=======
        let apq = APQLayer::with_cache(
            DeduplicatingCache::from_configuration(
                &config.supergraph.apq.experimental_cache,
                "APQ",
            )
            .await,
        );
>>>>>>> 802a1812

        let routers = make_axum_router(router_creator, &config, web_endpoints)?;
        let ListenAddrAndRouter(_listener, router) = routers.main;
        Ok(router.boxed())
    }
}

/// An HTTP-level service, as would be given to Hyper’s server
#[cfg(test)]
pub(crate) type HttpService = tower::util::BoxService<
    http::Request<hyper::Body>,
    http::Response<axum::body::BoxBody>,
    std::convert::Infallible,
>;

struct RouterServicePlugin<F>(F);
struct SupergraphServicePlugin<F>(F);
struct ExecutionServicePlugin<F>(F);
struct SubgraphServicePlugin<F>(F);

#[async_trait::async_trait]
impl<F> Plugin for RouterServicePlugin<F>
where
    F: 'static + Send + Sync + Fn(router::BoxService) -> router::BoxService,
{
    type Config = ();

    async fn new(_: PluginInit<Self::Config>) -> Result<Self, BoxError> {
        unreachable!()
    }

    fn router_service(&self, service: router::BoxService) -> router::BoxService {
        (self.0)(service)
    }
}

#[async_trait::async_trait]
impl<F> Plugin for SupergraphServicePlugin<F>
where
    F: 'static + Send + Sync + Fn(supergraph::BoxService) -> supergraph::BoxService,
{
    type Config = ();

    async fn new(_: PluginInit<Self::Config>) -> Result<Self, BoxError> {
        unreachable!()
    }

    fn supergraph_service(&self, service: supergraph::BoxService) -> supergraph::BoxService {
        (self.0)(service)
    }
}

#[async_trait::async_trait]
impl<F> Plugin for ExecutionServicePlugin<F>
where
    F: 'static + Send + Sync + Fn(execution::BoxService) -> execution::BoxService,
{
    type Config = ();

    async fn new(_: PluginInit<Self::Config>) -> Result<Self, BoxError> {
        unreachable!()
    }

    fn execution_service(&self, service: execution::BoxService) -> execution::BoxService {
        (self.0)(service)
    }
}

#[async_trait::async_trait]
impl<F> Plugin for SubgraphServicePlugin<F>
where
    F: 'static + Send + Sync + Fn(&str, subgraph::BoxService) -> subgraph::BoxService,
{
    type Config = ();

    async fn new(_: PluginInit<Self::Config>) -> Result<Self, BoxError> {
        unreachable!()
    }

    fn subgraph_service(
        &self,
        subgraph_name: &str,
        service: subgraph::BoxService,
    ) -> subgraph::BoxService {
        (self.0)(subgraph_name, service)
    }
}

/// a list of subgraphs with pregenerated responses
#[derive(Default)]
pub struct MockedSubgraphs(pub(crate) HashMap<&'static str, MockSubgraph>);

impl MockedSubgraphs {
    /// adds a mocked subgraph to the list
    pub fn insert(&mut self, name: &'static str, subgraph: MockSubgraph) {
        self.0.insert(name, subgraph);
    }
}

#[async_trait::async_trait]
impl Plugin for MockedSubgraphs {
    type Config = ();

    async fn new(_: PluginInit<Self::Config>) -> Result<Self, BoxError> {
        unreachable!()
    }

    fn subgraph_service(
        &self,
        subgraph_name: &str,
        default: subgraph::BoxService,
    ) -> subgraph::BoxService {
        self.0
            .get(subgraph_name)
            .map(|service| service.clone().boxed())
            .unwrap_or(default)
    }
}<|MERGE_RESOLUTION|>--- conflicted
+++ resolved
@@ -215,18 +215,7 @@
 
     /// Builds the GraphQL service
     pub async fn build(self) -> Result<supergraph::BoxCloneService, BoxError> {
-<<<<<<< HEAD
         let (_config, supergraph_creator) = self.build_common().await?;
-=======
-        let (configuration, router_creator) = self.build_common().await?;
-        let apq = APQLayer::with_cache(
-            DeduplicatingCache::from_configuration(
-                &configuration.supergraph.apq.experimental_cache,
-                "APQ",
-            )
-            .await,
-        );
->>>>>>> 802a1812
 
         Ok(tower::service_fn(move |request| {
             let router = supergraph_creator.make();
@@ -258,16 +247,6 @@
         let (config, supergraph_creator) = self.build_common().await?;
         let router_creator = RouterCreator::new(Arc::new(supergraph_creator));
         let web_endpoints = router_creator.web_endpoints();
-<<<<<<< HEAD
-=======
-        let apq = APQLayer::with_cache(
-            DeduplicatingCache::from_configuration(
-                &config.supergraph.apq.experimental_cache,
-                "APQ",
-            )
-            .await,
-        );
->>>>>>> 802a1812
 
         let routers = make_axum_router(router_creator, &config, web_endpoints)?;
         let ListenAddrAndRouter(_listener, router) = routers.main;
