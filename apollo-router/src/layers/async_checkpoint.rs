--- conflicted
+++ resolved
@@ -155,15 +155,15 @@
     async fn test_service_builder() {
         let expected_label = "from_mock_service";
 
-<<<<<<< HEAD
         let mut exec = MockExecutionService::new();
         /*execution_service.expect_clone().return_once(move || {
         let mut execution_service = MockExecutionService::new();*/
         exec.expect_call()
             .times(2)
-            .returning(move |_req: crate::ExecutionRequest| {
+            .returning(move |req: crate::ExecutionRequest| {
                 Ok(ExecutionResponse::fake_builder()
                     .label(expected_label.to_string())
+                    .context(req.context)
                     .build()
                     .unwrap())
             });
@@ -182,23 +182,6 @@
                 .unwrap())*/
                 //panic!();
             });
-=======
-        let mut execution_service = MockExecutionService::new();
-        execution_service.expect_clone().return_once(move || {
-            let mut execution_service = MockExecutionService::new();
-            execution_service.expect_call().times(1).returning(
-                move |req: crate::ExecutionRequest| {
-                    Ok(ExecutionResponse::fake_builder()
-                        .label(expected_label.to_string())
-                        .context(req.context)
-                        .build()
-                        .unwrap())
-                },
-            );
-
-            execution_service
-        });
->>>>>>> cdc63479
 
         let service_stack = ServiceBuilder::new()
             .checkpoint_async(|req: crate::ExecutionRequest| async {
