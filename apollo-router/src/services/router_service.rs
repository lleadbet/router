//! Implements the router phase of the request lifecycle.

<<<<<<< HEAD
use crate::error::ServiceBuildError;
use crate::graphql;
use crate::graphql::Response;
use crate::http_ext::Request;
use crate::introspection::Introspection;
use crate::layers::ServiceBuilderExt;
use crate::layers::DEFAULT_BUFFER_SIZE;
use crate::plugin::DynPlugin;
use crate::plugin::Plugin;
use crate::router_factory::RouterServiceFactory;
use crate::{
    query_planner::{BridgeQueryPlanner, CachingQueryPlanner, QueryPlanOptions},
    services::{
        execution_service::ExecutionService,
        layers::{
            allow_only_http_post_mutations::AllowOnlyHttpPostMutationsLayer, apq::APQLayer,
            ensure_query_presence::EnsureQueryPresence,
        },
    },
    ExecutionRequest, ExecutionResponse, QueryPlannerRequest, QueryPlannerResponse, ResponseBody,
    RouterRequest, RouterResponse, Schema, SubgraphRequest, SubgraphResponse,
};
=======
use std::sync::Arc;
use std::task::Poll;

>>>>>>> b98477ef
use futures::future::ready;
use futures::future::BoxFuture;
use futures::stream::once;
use futures::stream::BoxStream;
use futures::stream::StreamExt;
use futures::Stream;
use futures::TryFutureExt;
use http::StatusCode;
use indexmap::IndexMap;
use lazy_static::__Deref;
use tower::buffer::Buffer;
<<<<<<< HEAD
use tower::util::BoxService;
use tower::{BoxError, ServiceBuilder, ServiceExt};
=======
use tower::util::BoxCloneService;
use tower::util::BoxService;
use tower::BoxError;
use tower::ServiceBuilder;
use tower::ServiceExt;
>>>>>>> b98477ef
use tower_service::Service;
use tracing_futures::Instrument;

use super::new_service::NewService;
use super::QueryPlannerContent;
use crate::error::QueryPlannerError;
use crate::error::ServiceBuildError;
use crate::graphql;
use crate::graphql::Response;
use crate::introspection::Introspection;
use crate::layers::ServiceBuilderExt;
use crate::layers::DEFAULT_BUFFER_SIZE;
use crate::plugin::DynPlugin;
use crate::plugin::Plugin;
use crate::query_planner::BridgeQueryPlanner;
use crate::query_planner::CachingQueryPlanner;
use crate::query_planner::QueryPlanOptions;
use crate::services::execution_service::ExecutionService;
use crate::services::layers::allow_only_http_post_mutations::AllowOnlyHttpPostMutationsLayer;
use crate::services::layers::apq::APQLayer;
use crate::services::layers::ensure_query_presence::EnsureQueryPresence;
use crate::ExecutionRequest;
use crate::ExecutionResponse;
use crate::QueryPlannerRequest;
use crate::QueryPlannerResponse;
use crate::RouterRequest;
use crate::RouterResponse;
use crate::Schema;
use crate::SubgraphRequest;
use crate::SubgraphResponse;

/// An [`IndexMap`] of available plugins.
pub(crate) type Plugins = IndexMap<String, Box<dyn DynPlugin>>;

/// Containing [`Service`] in the request lifecyle.
#[derive(Clone)]
pub struct RouterService<QueryPlannerService, ExecutionService> {
    query_planner_service: QueryPlannerService,
    query_execution_service: ExecutionService,
    ready_query_planner_service: Option<QueryPlannerService>,
    ready_query_execution_service: Option<ExecutionService>,
    schema: Arc<Schema>,
}

#[buildstructor::buildstructor]
impl<QueryPlannerService, ExecutionService> RouterService<QueryPlannerService, ExecutionService> {
    #[builder]
    pub fn new(
        query_planner_service: QueryPlannerService,
        query_execution_service: ExecutionService,
        schema: Arc<Schema>,
    ) -> RouterService<QueryPlannerService, ExecutionService> {
        RouterService {
            query_planner_service,
            query_execution_service,
            ready_query_planner_service: None,
            ready_query_execution_service: None,
            schema,
        }
    }
}

impl<ResponseStream, QueryPlannerService, ExecutionService> Service<RouterRequest>
    for RouterService<QueryPlannerService, ExecutionService>
where
    QueryPlannerService: Service<QueryPlannerRequest, Response = QueryPlannerResponse, Error = BoxError>
        + Clone
        + Send
        + 'static,
    ExecutionService: Service<ExecutionRequest, Response = ExecutionResponse<ResponseStream>, Error = BoxError>
        + Clone
        + Send
        + 'static,
    QueryPlannerService::Future: Send + 'static,
    ExecutionService::Future: Send + 'static,
    ResponseStream: Stream<Item = Response> + Send + 'static,
{
    type Response = RouterResponse<BoxStream<'static, Response>>;
    type Error = BoxError;
    type Future = BoxFuture<'static, Result<Self::Response, Self::Error>>;

    fn poll_ready(&mut self, cx: &mut std::task::Context<'_>) -> Poll<Result<(), Self::Error>> {
        // We need to obtain references to two hot services for use in call.
        // The reason for us to clone here is that the async block needs to own the hot services,
        // and cloning will produce a cold service. Therefore cloning in `RouterService#call` is not
        // a valid course of action.
        if vec![
            self.ready_query_planner_service
                .get_or_insert_with(|| self.query_planner_service.clone())
                .poll_ready(cx),
            self.ready_query_execution_service
                .get_or_insert_with(|| self.query_execution_service.clone())
                .poll_ready(cx),
        ]
        .iter()
        .all(|r| r.is_ready())
        {
            return Poll::Ready(Ok(()));
        }
        Poll::Pending
    }

    fn call(&mut self, req: RouterRequest) -> Self::Future {
        // Consume our cloned services and allow ownership to be transferred to the async block.
        let mut planning = self.ready_query_planner_service.take().unwrap();
        let mut execution = self.ready_query_execution_service.take().unwrap();

        let schema = self.schema.clone();

        let context_cloned = req.context.clone();
        let fut = async move {
            let context = req.context;
            let body = req.originating_request.body();
            let variables = body.variables.clone();
            let QueryPlannerResponse { content, context } = planning
                .call(
                    QueryPlannerRequest::builder()
                        .originating_request(req.originating_request.clone())
                        .query_plan_options(QueryPlanOptions::default())
                        .context(context)
                        .build(),
                )
                .await?;

            match content {
                QueryPlannerContent::Introspection { response } => {
                    return Ok(
                        RouterResponse::new_from_graphql_response(*response, context).boxed(),
                    );
                }
                QueryPlannerContent::IntrospectionDisabled => {
                    let mut resp = http::Response::new(once(ready(
                        graphql::Response::builder()
                            .errors(vec![crate::error::Error::builder()
                                .message(String::from("introspection has been disabled"))
                                .build()])
                            .build(),
                    )));
                    *resp.status_mut() = StatusCode::BAD_REQUEST;

                    return Ok(RouterResponse {
                        response: resp.into(),
                        context,
                    }
                    .boxed());
                }
                QueryPlannerContent::Plan { query, plan } => {
                    if let Some(err) = query.validate_variables(body, &schema).err() {
                        Ok(RouterResponse::new_from_graphql_response(err, context).boxed())
                    } else {
                        let operation_name = body.operation_name.clone();

                        let ExecutionResponse { response, context }: ExecutionResponse<
                            ResponseStream,
                        > = execution
                            .call(
                                ExecutionRequest::builder()
                                    .originating_request(req.originating_request.clone())
                                    .query_plan(plan)
                                    .context(context)
                                    .build(),
                            )
                            .await?;

                        let (parts, response_stream) = http::Response::from(response).into_parts();
                        Ok(RouterResponse {
                            context,
                            response: http::Response::from_parts(
                                parts,
                                response_stream
                                    .map(move |mut response: Response| {
                                        tracing::debug_span!("format_response").in_scope(|| {
                                            query.format_response(
                                                &mut response,
                                                operation_name.as_deref(),
                                                variables.clone(),
                                                schema.api_schema(),
                                            )
                                        });
                                        response
                                    })
                                    .in_current_span(),
                            )
                            .into(),
                        }
                        .boxed())
                    }
                }
            }
        }
        .or_else(|error: BoxError| async move {
            let errors = vec![crate::error::Error {
                message: error.to_string(),
                ..Default::default()
            }];
            let status_code = match error.downcast_ref::<crate::error::CacheResolverError>() {
                Some(crate::error::CacheResolverError::RetrievalError(retrieval_error))
                    if matches!(
                        retrieval_error.deref(),
                        QueryPlannerError::SpecError(_)
                            | QueryPlannerError::SchemaValidationErrors(_)
                    ) =>
                {
                    StatusCode::BAD_REQUEST
                }
                _ => StatusCode::INTERNAL_SERVER_ERROR,
            };

            Ok(RouterResponse::builder()
                .errors(errors)
                .status_code(status_code)
                .context(context_cloned)
                .build()
                .expect("building a response like this should not fail")
                .boxed())
        });

        Box::pin(fut)
    }
}

/// Builder which generates a plugin pipeline.
///
/// This is at the heart of the delegation of responsibility model for the router. A schema,
/// collection of plugins, collection of subgraph services are assembled to generate a
/// [`BoxCloneService`] capable of processing a router request through the entire stack to return a
/// response.
pub struct PluggableRouterServiceBuilder {
    schema: Arc<Schema>,
    plugins: Plugins,
    subgraph_services: Vec<(
        String,
        BoxService<SubgraphRequest, SubgraphResponse, BoxError>,
    )>,
    introspection: bool,
}

impl PluggableRouterServiceBuilder {
    pub fn new(schema: Arc<Schema>) -> Self {
        Self {
            schema,
            plugins: Default::default(),
            subgraph_services: Default::default(),
            introspection: false,
        }
    }

    pub fn with_plugin<E: DynPlugin + Plugin>(
        mut self,
        plugin_name: String,
        plugin: E,
    ) -> PluggableRouterServiceBuilder {
        self.plugins.insert(plugin_name, Box::new(plugin));
        self
    }

    pub fn with_dyn_plugin(
        mut self,
        plugin_name: String,
        plugin: Box<dyn DynPlugin>,
    ) -> PluggableRouterServiceBuilder {
        self.plugins.insert(plugin_name, plugin);
        self
    }

    pub fn with_subgraph_service<
        S: Service<
                SubgraphRequest,
                Response = SubgraphResponse,
                Error = Box<(dyn std::error::Error + Send + Sync + 'static)>,
            > + Send
            + 'static,
    >(
        mut self,
        name: &str,
        service: S,
    ) -> PluggableRouterServiceBuilder
    where
        S: Clone,
        <S as Service<SubgraphRequest>>::Future: Send,
    {
        self.subgraph_services
            .push((name.to_string(), BoxService::new(service)));
        self
    }

    pub fn with_naive_introspection(mut self) -> PluggableRouterServiceBuilder {
        self.introspection = true;
        self
    }

<<<<<<< HEAD
    pub(crate) fn plugins_mut(&mut self) -> &mut Plugins {
        &mut self.plugins
    }

    pub async fn build(mut self) -> Result<MakeARouter, crate::error::ServiceBuildError> {
=======
    pub async fn build(
        mut self,
    ) -> Result<
        (
            BoxCloneService<RouterRequest, RouterResponse<BoxStream<'static, Response>>, BoxError>,
            Plugins,
        ),
        crate::error::ServiceBuildError,
    > {
>>>>>>> b98477ef
        // Note: The plugins are always applied in reverse, so that the
        // fold is applied in the correct sequence. We could reverse
        // the list of plugins, but we want them back in the original
        // order at the end of this function. Instead, we reverse the
        // various iterators that we create for folding and leave
        // the plugins in their original order.

        let plan_cache_limit = std::env::var("ROUTER_PLAN_CACHE_LIMIT")
            .ok()
            .and_then(|x| x.parse().ok())
            .unwrap_or(100);

        let introspection = if self.introspection {
            // Introspection instantiation can potentially block for some time
            // We don't need to use the api schema here because on the deno side we always convert to API schema

            let schema = self.schema.clone();
            Some(Arc::new(
                tokio::task::spawn_blocking(move || Introspection::from_schema(&schema))
                    .await
                    .expect("Introspection instantiation panicked"),
            ))
        } else {
            None
        };

        // QueryPlannerService takes an UnplannedRequest and outputs PlannedRequest
        let bridge_query_planner = BridgeQueryPlanner::new(self.schema.clone(), introspection)
            .await
            .map_err(ServiceBuildError::QueryPlannerError)?;
        let query_planner_service =
            ServiceBuilder::new()
                .buffered()
                .service(self.plugins.iter_mut().rev().fold(
                    CachingQueryPlanner::new(bridge_query_planner, plan_cache_limit).boxed(),
                    |acc, (_, e)| e.query_planning_service(acc),
                ));

        // SubgraphService takes a SubgraphRequest and outputs a RouterResponse
        let subgraphs = self
            .subgraph_services
            .into_iter()
            .map(|(name, s)| {
                let service = self
                    .plugins
                    .iter_mut()
                    .rev()
                    .fold(s, |acc, (_, e)| e.subgraph_service(&name, acc));

                let service = ServiceBuilder::new().buffered().service(service);

                (name.clone(), service)
            })
            .collect();

        // ExecutionService takes a PlannedRequest and outputs a RouterResponse
        // NB: Cannot use .buffer() here or the code won't compile...
        let execution_service = Buffer::new(
            ServiceBuilder::new()
                .layer(AllowOnlyHttpPostMutationsLayer::default())
                .service(
                    self.plugins.iter_mut().rev().fold(
                        ExecutionService::builder()
                            .schema(self.schema.clone())
                            .subgraph_services(subgraphs)
                            .build()
                            .boxed(),
                        |acc, (_, e)| e.execution_service(acc),
                    ),
                )
                .boxed(),
            DEFAULT_BUFFER_SIZE,
        );

        Ok(MakeARouter {
            query_planner_service,
            execution_service,
            schema: self.schema,
            plugins: Arc::new(self.plugins),
            apq: APQLayer::default(),
        })
    }
}

#[derive(Clone)]
pub struct MakeARouter {
    query_planner_service: Buffer<
        BoxService<QueryPlannerRequest, QueryPlannerResponse, BoxError>,
        QueryPlannerRequest,
    >,
    execution_service: Buffer<
        BoxService<ExecutionRequest, ExecutionResponse<BoxStream<'static, Response>>, BoxError>,
        ExecutionRequest,
    >,
    schema: Arc<Schema>,
    plugins: Arc<Plugins>,
    apq: APQLayer,
}

impl NewService<Request<graphql::Request>> for MakeARouter {
    type Service = BoxService<
        Request<graphql::Request>,
        crate::http_ext::Response<BoxStream<'static, ResponseBody>>,
        BoxError,
    >;
    fn new_service(&self) -> Self::Service {
        BoxService::new(
            self.make()
                .map_request(|http_request: Request<graphql::Request>| http_request.into())
                .map_response(|response| response.response),
        )
    }
}

impl RouterServiceFactory for MakeARouter {
    type RouterService = BoxService<
        Request<graphql::Request>,
        crate::http_ext::Response<BoxStream<'static, ResponseBody>>,
        BoxError,
    >;

    type Future = <<MakeARouter as NewService<Request<graphql::Request>>>::Service as Service<
        Request<graphql::Request>,
    >>::Future;
}

impl MakeARouter {
    fn make(
        &self,
    ) -> impl Service<
        RouterRequest,
        Response = RouterResponse<BoxStream<'static, ResponseBody>>,
        Error = BoxError,
        Future = BoxFuture<
            'static,
            Result<RouterResponse<BoxStream<'static, ResponseBody>>, BoxError>,
        >,
    > + Send
           + 'static {
        ServiceBuilder::new()
            .layer(self.apq.clone())
            .layer(EnsureQueryPresence::default())
            .service(
                self.plugins.iter().rev().fold(
                    RouterService::builder()
                        .query_planner_service(self.query_planner_service.clone())
                        .query_execution_service(self.execution_service.clone())
                        .schema(self.schema.clone())
                        .build()
                        .boxed(),
                    |acc, (_, e)| e.router_service(acc),
                ),
            )
    }

    pub fn test_service(
        &self,
    ) -> tower::util::BoxCloneService<
        RouterRequest,
        RouterResponse<BoxStream<'static, ResponseBody>>,
        BoxError,
    > {
        Buffer::new(self.make(), 512).boxed_clone()
    }
}<|MERGE_RESOLUTION|>--- conflicted
+++ resolved
@@ -1,33 +1,8 @@
 //! Implements the router phase of the request lifecycle.
 
-<<<<<<< HEAD
-use crate::error::ServiceBuildError;
-use crate::graphql;
-use crate::graphql::Response;
-use crate::http_ext::Request;
-use crate::introspection::Introspection;
-use crate::layers::ServiceBuilderExt;
-use crate::layers::DEFAULT_BUFFER_SIZE;
-use crate::plugin::DynPlugin;
-use crate::plugin::Plugin;
-use crate::router_factory::RouterServiceFactory;
-use crate::{
-    query_planner::{BridgeQueryPlanner, CachingQueryPlanner, QueryPlanOptions},
-    services::{
-        execution_service::ExecutionService,
-        layers::{
-            allow_only_http_post_mutations::AllowOnlyHttpPostMutationsLayer, apq::APQLayer,
-            ensure_query_presence::EnsureQueryPresence,
-        },
-    },
-    ExecutionRequest, ExecutionResponse, QueryPlannerRequest, QueryPlannerResponse, ResponseBody,
-    RouterRequest, RouterResponse, Schema, SubgraphRequest, SubgraphResponse,
-};
-=======
 use std::sync::Arc;
 use std::task::Poll;
 
->>>>>>> b98477ef
 use futures::future::ready;
 use futures::future::BoxFuture;
 use futures::stream::once;
@@ -39,16 +14,11 @@
 use indexmap::IndexMap;
 use lazy_static::__Deref;
 use tower::buffer::Buffer;
-<<<<<<< HEAD
-use tower::util::BoxService;
-use tower::{BoxError, ServiceBuilder, ServiceExt};
-=======
 use tower::util::BoxCloneService;
 use tower::util::BoxService;
 use tower::BoxError;
 use tower::ServiceBuilder;
 use tower::ServiceExt;
->>>>>>> b98477ef
 use tower_service::Service;
 use tracing_futures::Instrument;
 
@@ -58,6 +28,7 @@
 use crate::error::ServiceBuildError;
 use crate::graphql;
 use crate::graphql::Response;
+use crate::http_ext::Request;
 use crate::introspection::Introspection;
 use crate::layers::ServiceBuilderExt;
 use crate::layers::DEFAULT_BUFFER_SIZE;
@@ -66,6 +37,7 @@
 use crate::query_planner::BridgeQueryPlanner;
 use crate::query_planner::CachingQueryPlanner;
 use crate::query_planner::QueryPlanOptions;
+use crate::router_factory::RouterServiceFactory;
 use crate::services::execution_service::ExecutionService;
 use crate::services::layers::allow_only_http_post_mutations::AllowOnlyHttpPostMutationsLayer;
 use crate::services::layers::apq::APQLayer;
@@ -340,23 +312,11 @@
         self
     }
 
-<<<<<<< HEAD
     pub(crate) fn plugins_mut(&mut self) -> &mut Plugins {
         &mut self.plugins
     }
 
     pub async fn build(mut self) -> Result<MakeARouter, crate::error::ServiceBuildError> {
-=======
-    pub async fn build(
-        mut self,
-    ) -> Result<
-        (
-            BoxCloneService<RouterRequest, RouterResponse<BoxStream<'static, Response>>, BoxError>,
-            Plugins,
-        ),
-        crate::error::ServiceBuildError,
-    > {
->>>>>>> b98477ef
         // Note: The plugins are always applied in reverse, so that the
         // fold is applied in the correct sequence. We could reverse
         // the list of plugins, but we want them back in the original
@@ -459,7 +419,7 @@
 impl NewService<Request<graphql::Request>> for MakeARouter {
     type Service = BoxService<
         Request<graphql::Request>,
-        crate::http_ext::Response<BoxStream<'static, ResponseBody>>,
+        crate::http_ext::Response<BoxStream<'static, Response>>,
         BoxError,
     >;
     fn new_service(&self) -> Self::Service {
@@ -474,7 +434,7 @@
 impl RouterServiceFactory for MakeARouter {
     type RouterService = BoxService<
         Request<graphql::Request>,
-        crate::http_ext::Response<BoxStream<'static, ResponseBody>>,
+        crate::http_ext::Response<BoxStream<'static, Response>>,
         BoxError,
     >;
 
@@ -488,12 +448,9 @@
         &self,
     ) -> impl Service<
         RouterRequest,
-        Response = RouterResponse<BoxStream<'static, ResponseBody>>,
+        Response = RouterResponse<BoxStream<'static, Response>>,
         Error = BoxError,
-        Future = BoxFuture<
-            'static,
-            Result<RouterResponse<BoxStream<'static, ResponseBody>>, BoxError>,
-        >,
+        Future = BoxFuture<'static, Result<RouterResponse<BoxStream<'static, Response>>, BoxError>>,
     > + Send
            + 'static {
         ServiceBuilder::new()
@@ -516,7 +473,7 @@
         &self,
     ) -> tower::util::BoxCloneService<
         RouterRequest,
-        RouterResponse<BoxStream<'static, ResponseBody>>,
+        RouterResponse<BoxStream<'static, Response>>,
         BoxError,
     > {
         Buffer::new(self.make(), 512).boxed_clone()
