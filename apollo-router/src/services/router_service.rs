--- conflicted
+++ resolved
@@ -336,13 +336,8 @@
             query_planner_service,
             subgraph_creator,
             schema: self.schema,
-<<<<<<< HEAD
-            plugins: Arc::new(self.plugins),
+            plugins,
             apq,
-=======
-            plugins,
-            apq: APQLayer::default(),
->>>>>>> 6fb0096b
         })
     }
 }
