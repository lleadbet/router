--- conflicted
+++ resolved
@@ -1352,7 +1352,6 @@
                 format!("{:?}", x)
             })
             .register_fn("to_string", |x: &mut Uri| -> String { format!("{:?}", x) })
-<<<<<<< HEAD
             // rhai doesn't support generics, so we need to register "call_external"
             // multiple times for each type of object we intend to support.
             .register_fn(
@@ -1401,7 +1400,6 @@
                     })
                 },
             )
-=======
             // Add query plan getter to execution request
             .register_get(
                 "query_plan",
@@ -1416,7 +1414,6 @@
                 },
             )
             // Add context getter/setters for deferred responses
->>>>>>> c97c1144
             .register_get(
                 "context",
                 |obj: &mut SharedMut<supergraph::DeferredResponse>| -> Result<Context, Box<EvalAltResult>> {
@@ -1444,8 +1441,6 @@
                 },
             );
         // Add common getter/setters for different types
-        register_rhai_interface!(engine, supergraph, execution, subgraph);
-
         register_rhai_interface!(engine, supergraph, execution, subgraph);
 
         engine
