use std::collections::HashMap;

use once_cell::sync::Lazy;
use schemars::JsonSchema;
use serde::Deserialize;
use tower::BoxError;
use tower::ServiceExt;

use crate::error::Error as SubgraphError;
use crate::plugin::Plugin;
use crate::plugin::PluginInit;
use crate::register_plugin;
use crate::services::subgraph;
use crate::SubgraphResponse;

#[allow(clippy::field_reassign_with_default)]
static REDACTED_ERROR_MESSAGE: Lazy<Vec<SubgraphError>> = Lazy::new(|| {
    let mut error: SubgraphError = Default::default();

    error.message = "Subgraph errors redacted".to_string();

    vec![error]
});

register_plugin!("apollo", "include_subgraph_errors", IncludeSubgraphErrors);

#[derive(Clone, Debug, JsonSchema, Deserialize)]
#[serde(rename_all = "snake_case", deny_unknown_fields)]
struct Config {
    #[serde(default)]
    all: bool,
    #[serde(default)]
    subgraphs: HashMap<String, bool>,
}

struct IncludeSubgraphErrors {
    config: Config,
}

#[async_trait::async_trait]
impl Plugin for IncludeSubgraphErrors {
    type Config = Config;

    async fn new(init: PluginInit<Self::Config>) -> Result<Self, BoxError> {
        Ok(IncludeSubgraphErrors {
            config: init.config,
        })
    }

    fn subgraph_service(&self, name: &str, service: subgraph::BoxService) -> subgraph::BoxService {
        // Search for subgraph in our configured subgraph map.
        // If we can't find it, use the "all" value
        if !*self.config.subgraphs.get(name).unwrap_or(&self.config.all) {
            let sub_name_response = name.to_string();
            let sub_name_error = name.to_string();
            return service
                .map_response(move |mut response: SubgraphResponse| {
                    if !response.response.body().errors.is_empty() {
                        tracing::info!("redacted subgraph({sub_name_response}) errors");
                        response.response.body_mut().errors = REDACTED_ERROR_MESSAGE.clone();
                    }
                    response
                })
                // _error to stop clippy complaining about unused assignments...
                .map_err(move |mut _error: BoxError| {
                    // Create a redacted error to replace whatever error we have
                    tracing::info!("redacted subgraph({sub_name_error}) error");
                    _error = Box::new(crate::error::FetchError::SubrequestHttpError {
                        service: "redacted".to_string(),
                        reason: "redacted".to_string(),
                    });
                    _error
                })
                .boxed();
        }
        service
    }
}

#[cfg(test)]
mod test {
    use std::sync::Arc;

    use bytes::Bytes;
    use serde_json::Value as jValue;
    use serde_json_bytes::ByteString;
    use serde_json_bytes::Value;
    use tower::Service;

    use super::*;
    use crate::json_ext::Object;
    use crate::plugin::test::MockSubgraph;
    use crate::plugin::DynPlugin;
    use crate::router_factory::create_plugins;
    use crate::services::router;
    use crate::services::router_service::RouterCreator;
    use crate::Configuration;
    use crate::PluggableSupergraphServiceBuilder;
    use crate::Schema;
    use crate::SupergraphRequest;

<<<<<<< HEAD
    static UNREDACTED_PRODUCT_RESPONSE: Lazy<Bytes> = Lazy::new(|| {
        Bytes::from_static(r#"{"data":{"topProducts":null},"errors":[{"message":"couldn't find mock for query {\"query\":\"query ErrorTopProducts__products__0($first:Int){topProducts(first:$first){__typename upc name}}\",\"operationName\":\"ErrorTopProducts__products__0\",\"variables\":{\"first\":2}}","extensions":{"test":"value"}}]}"#.as_bytes())
=======
    static UNREDACTED_PRODUCT_RESPONSE: Lazy<Response> = Lazy::new(|| {
        serde_json::from_str(r#"{"data": {"topProducts":null},
        "errors":[{"message":
        "couldn't find mock for query {\"query\":\"query ErrorTopProducts__products__0($first:Int){topProducts(first:$first){__typename upc name}}\",\"operationName\":\"ErrorTopProducts__products__0\",\"variables\":{\"first\":2}}",
        "locations": [], "path": null, "extensions": { "test": "value", "code": "FETCH_ERROR" }}]}"#).unwrap()
>>>>>>> 4b6f62a4
    });

    static REDACTED_PRODUCT_RESPONSE: Lazy<Bytes> = Lazy::new(|| {
        Bytes::from_static(
            r#"{"data":{"topProducts":null},"errors":[{"message":"Subgraph errors redacted"}]}"#
                .as_bytes(),
        )
    });

    static REDACTED_ACCOUNT_RESPONSE: Lazy<Bytes> = Lazy::new(|| {
        Bytes::from_static(
            r#"{"data":null,"errors":[{"message":"Subgraph errors redacted"}]}"#.as_bytes(),
        )
    });

    static EXPECTED_RESPONSE: Lazy<Bytes> = Lazy::new(|| {
        Bytes::from_static(r#"{"data":{"topProducts":[{"upc":"1","name":"Table","reviews":[{"id":"1","product":{"name":"Table"},"author":{"id":"1","name":"Ada Lovelace"}},{"id":"4","product":{"name":"Table"},"author":{"id":"2","name":"Alan Turing"}}]},{"upc":"2","name":"Couch","reviews":[{"id":"2","product":{"name":"Couch"},"author":{"id":"1","name":"Ada Lovelace"}}]}]}}"#.as_bytes())
    });

    static VALID_QUERY: &str = r#"query TopProducts($first: Int) { topProducts(first: $first) { upc name reviews { id product { name } author { id name } } } }"#;

    static ERROR_PRODUCT_QUERY: &str = r#"query ErrorTopProducts($first: Int) { topProducts(first: $first) { upc name reviews { id product { name } author { id name } } } }"#;

    static ERROR_ACCOUNT_QUERY: &str = r#"query Query { me { name }}"#;

    async fn execute_router_test(
        query: &str,
        body: &Bytes,
        mut router_service: router::BoxService,
    ) {
        let request = SupergraphRequest::fake_builder()
            .query(query.to_string())
            .variable("first", 2usize)
            .build()
            .expect("expecting valid request")
            .try_into()
            .unwrap();

        let response = router_service
            .ready()
            .await
            .unwrap()
            .call(request)
            .await
            .unwrap()
            .next_response()
            .await
            .unwrap()
            .unwrap();
        assert_eq!(response, *body);
    }

    async fn build_mock_router(plugin: Box<dyn DynPlugin>) -> router::BoxService {
        let mut extensions = Object::new();
        extensions.insert("test", Value::String(ByteString::from("value")));

        let account_mocks = vec![
            (
                r#"{"query":"query TopProducts__accounts__3($representations:[_Any!]!){_entities(representations:$representations){...on User{name}}}","operationName":"TopProducts__accounts__3","variables":{"representations":[{"__typename":"User","id":"1"},{"__typename":"User","id":"2"},{"__typename":"User","id":"1"}]}}"#,
                r#"{"data":{"_entities":[{"name":"Ada Lovelace"},{"name":"Alan Turing"},{"name":"Ada Lovelace"}]}}"#
            )
        ].into_iter().map(|(query, response)| (serde_json::from_str(query).unwrap(), serde_json::from_str(response).unwrap())).collect();
        let account_service = MockSubgraph::new(account_mocks);

        let review_mocks = vec![
            (
                r#"{"query":"query TopProducts__reviews__1($representations:[_Any!]!){_entities(representations:$representations){...on Product{reviews{id product{__typename upc}author{__typename id}}}}}","operationName":"TopProducts__reviews__1","variables":{"representations":[{"__typename":"Product","upc":"1"},{"__typename":"Product","upc":"2"}]}}"#,
                r#"{"data":{"_entities":[{"reviews":[{"id":"1","product":{"__typename":"Product","upc":"1"},"author":{"__typename":"User","id":"1"}},{"id":"4","product":{"__typename":"Product","upc":"1"},"author":{"__typename":"User","id":"2"}}]},{"reviews":[{"id":"2","product":{"__typename":"Product","upc":"2"},"author":{"__typename":"User","id":"1"}}]}]}}"#
            )
            ].into_iter().map(|(query, response)| (serde_json::from_str(query).unwrap(), serde_json::from_str(response).unwrap())).collect();
        let review_service = MockSubgraph::new(review_mocks);

        let product_mocks = vec![
            (
                r#"{"query":"query TopProducts__products__0($first:Int){topProducts(first:$first){__typename upc name}}","operationName":"TopProducts__products__0","variables":{"first":2}}"#,
                r#"{"data":{"topProducts":[{"__typename":"Product","upc":"1","name":"Table"},{"__typename":"Product","upc":"2","name":"Couch"}]}}"#
            ),
            (
                r#"{"query":"query TopProducts__products__2($representations:[_Any!]!){_entities(representations:$representations){...on Product{name}}}","operationName":"TopProducts__products__2","variables":{"representations":[{"__typename":"Product","upc":"1"},{"__typename":"Product","upc":"1"},{"__typename":"Product","upc":"2"}]}}"#,
                r#"{"data":{"_entities":[{"name":"Table"},{"name":"Table"},{"name":"Couch"}]}}"#
            )
            ].into_iter().map(|(query, response)| (serde_json::from_str(query).unwrap(), serde_json::from_str(response).unwrap())).collect();

        let product_service = MockSubgraph::new(product_mocks).with_extensions(extensions);

        let schema =
            include_str!("../../../apollo-router-benchmarks/benches/fixtures/supergraph.graphql");
        let schema = Arc::new(Schema::parse(schema, &Default::default()).unwrap());

        let mut builder = PluggableSupergraphServiceBuilder::new(schema.clone());

        let plugins = create_plugins(&Configuration::default(), &schema, None)
            .await
            .unwrap();

        for (name, plugin) in plugins.into_iter() {
            builder = builder.with_dyn_plugin(name, plugin);
        }

        let builder = builder
            .with_dyn_plugin("apollo.include_subgraph_errors".to_string(), plugin)
            .with_subgraph_service("accounts", account_service.clone())
            .with_subgraph_service("reviews", review_service.clone())
            .with_subgraph_service("products", product_service.clone());

        RouterCreator::new(
            Arc::new(builder.build().await.expect("should build")),
            &Configuration::default(),
        )
        .make()
        .boxed()
    }

    async fn get_redacting_plugin(config: &jValue) -> Box<dyn DynPlugin> {
        // Build a redacting plugin
        crate::plugin::plugins()
            .find(|factory| factory.name == "apollo.include_subgraph_errors")
            .expect("Plugin not found")
            .create_instance_without_schema(config)
            .await
            .expect("Plugin not created")
    }

    #[tokio::test]
    async fn it_returns_valid_response() {
        // Build a redacting plugin
        let plugin = get_redacting_plugin(&serde_json::json!({ "all": false })).await;
        let router = build_mock_router(plugin).await;
        execute_router_test(VALID_QUERY, &EXPECTED_RESPONSE, router).await;
    }

    #[tokio::test]
    async fn it_redacts_all_subgraphs_explicit_redact() {
        // Build a redacting plugin
        let plugin = get_redacting_plugin(&serde_json::json!({ "all": false })).await;
        let router = build_mock_router(plugin).await;
        execute_router_test(ERROR_PRODUCT_QUERY, &REDACTED_PRODUCT_RESPONSE, router).await;
    }

    #[tokio::test]
    async fn it_redacts_all_subgraphs_implicit_redact() {
        // Build a redacting plugin
        let plugin = get_redacting_plugin(&serde_json::json!({})).await;
        let router = build_mock_router(plugin).await;
        execute_router_test(ERROR_PRODUCT_QUERY, &REDACTED_PRODUCT_RESPONSE, router).await;
    }

    #[tokio::test]
    async fn it_does_not_redact_all_subgraphs_explicit_allow() {
        // Build a redacting plugin
        let plugin = get_redacting_plugin(&serde_json::json!({ "all": true })).await;
        let router = build_mock_router(plugin).await;
        execute_router_test(ERROR_PRODUCT_QUERY, &UNREDACTED_PRODUCT_RESPONSE, router).await;
    }

    #[tokio::test]
    async fn it_does_not_redact_all_implicit_redact_product_explict_allow_for_product_query() {
        // Build a redacting plugin
        let plugin =
            get_redacting_plugin(&serde_json::json!({ "subgraphs": {"products": true }})).await;
        let router = build_mock_router(plugin).await;
        execute_router_test(ERROR_PRODUCT_QUERY, &UNREDACTED_PRODUCT_RESPONSE, router).await;
    }

    #[tokio::test]
    async fn it_does_redact_all_implicit_redact_product_explict_allow_for_review_query() {
        // Build a redacting plugin
        let plugin =
            get_redacting_plugin(&serde_json::json!({ "subgraphs": {"reviews": true }})).await;
        let router = build_mock_router(plugin).await;
        execute_router_test(ERROR_PRODUCT_QUERY, &REDACTED_PRODUCT_RESPONSE, router).await;
    }

    #[tokio::test]
    async fn it_does_not_redact_all_explicit_allow_review_explict_redact_for_product_query() {
        // Build a redacting plugin
        let plugin = get_redacting_plugin(
            &serde_json::json!({ "all": true, "subgraphs": {"reviews": false }}),
        )
        .await;
        let router = build_mock_router(plugin).await;
        execute_router_test(ERROR_PRODUCT_QUERY, &UNREDACTED_PRODUCT_RESPONSE, router).await;
    }

    #[tokio::test]
    async fn it_does_redact_all_explicit_allow_product_explict_redact_for_product_query() {
        // Build a redacting plugin
        let plugin = get_redacting_plugin(
            &serde_json::json!({ "all": true, "subgraphs": {"products": false }}),
        )
        .await;
        let router = build_mock_router(plugin).await;
        execute_router_test(ERROR_PRODUCT_QUERY, &REDACTED_PRODUCT_RESPONSE, router).await;
    }

    #[tokio::test]
    async fn it_does_not_redact_all_explicit_allow_account_explict_redact_for_product_query() {
        // Build a redacting plugin
        let plugin = get_redacting_plugin(
            &serde_json::json!({ "all": true, "subgraphs": {"accounts": false }}),
        )
        .await;
        let router = build_mock_router(plugin).await;
        execute_router_test(ERROR_PRODUCT_QUERY, &UNREDACTED_PRODUCT_RESPONSE, router).await;
    }

    #[tokio::test]
    async fn it_does_redact_all_explicit_allow_account_explict_redact_for_account_query() {
        // Build a redacting plugin
        let plugin = get_redacting_plugin(
            &serde_json::json!({ "all": true, "subgraphs": {"accounts": false }}),
        )
        .await;
        let router = build_mock_router(plugin).await;
        execute_router_test(ERROR_ACCOUNT_QUERY, &REDACTED_ACCOUNT_RESPONSE, router).await;
    }
}<|MERGE_RESOLUTION|>--- conflicted
+++ resolved
@@ -99,16 +99,8 @@
     use crate::Schema;
     use crate::SupergraphRequest;
 
-<<<<<<< HEAD
     static UNREDACTED_PRODUCT_RESPONSE: Lazy<Bytes> = Lazy::new(|| {
-        Bytes::from_static(r#"{"data":{"topProducts":null},"errors":[{"message":"couldn't find mock for query {\"query\":\"query ErrorTopProducts__products__0($first:Int){topProducts(first:$first){__typename upc name}}\",\"operationName\":\"ErrorTopProducts__products__0\",\"variables\":{\"first\":2}}","extensions":{"test":"value"}}]}"#.as_bytes())
-=======
-    static UNREDACTED_PRODUCT_RESPONSE: Lazy<Response> = Lazy::new(|| {
-        serde_json::from_str(r#"{"data": {"topProducts":null},
-        "errors":[{"message":
-        "couldn't find mock for query {\"query\":\"query ErrorTopProducts__products__0($first:Int){topProducts(first:$first){__typename upc name}}\",\"operationName\":\"ErrorTopProducts__products__0\",\"variables\":{\"first\":2}}",
-        "locations": [], "path": null, "extensions": { "test": "value", "code": "FETCH_ERROR" }}]}"#).unwrap()
->>>>>>> 4b6f62a4
+        Bytes::from_static(r#"{"data":{"topProducts":null},"errors":[{"message":"couldn't find mock for query {\"query\":\"query ErrorTopProducts__products__0($first:Int){topProducts(first:$first){__typename upc name}}\",\"operationName\":\"ErrorTopProducts__products__0\",\"variables\":{\"first\":2}}","extensions":{"test":"value","code":"FETCH_ERROR"}}]}"#.as_bytes())
     });
 
     static REDACTED_PRODUCT_RESPONSE: Lazy<Bytes> = Lazy::new(|| {
@@ -158,7 +150,7 @@
             .await
             .unwrap()
             .unwrap();
-        assert_eq!(response, *body);
+        assert_eq!(*body, response);
     }
 
     async fn build_mock_router(plugin: Box<dyn DynPlugin>) -> router::BoxService {
