--- conflicted
+++ resolved
@@ -84,11 +84,6 @@
     use tower::Service;
 
     use super::*;
-<<<<<<< HEAD
-    use crate::configuration;
-    use crate::graphql::Response;
-=======
->>>>>>> 23be92dc
     use crate::json_ext::Object;
     use crate::plugin::test::MockSubgraph;
     use crate::plugin::DynPlugin;
@@ -193,9 +188,7 @@
 
         let mut builder = PluggableSupergraphServiceBuilder::new(schema.clone());
 
-        let plugins = create_plugins(&Configuration::default(), &schema, None)
-            .await
-            .unwrap();
+        let plugins = create_plugins(Arc::default(), &schema, None).await.unwrap();
 
         for (name, plugin) in plugins.into_iter() {
             builder = builder.with_dyn_plugin(name, plugin);
@@ -220,10 +213,7 @@
         crate::plugin::plugins()
             .find(|factory| factory.name == "apollo.include_subgraph_errors")
             .expect("Plugin not found")
-            .create_instance_without_schema(
-                config,
-                Arc::new(configuration::Configuration::default()),
-            )
+            .create_instance_without_schema(config, Arc::default())
             .await
             .expect("Plugin not created")
     }
